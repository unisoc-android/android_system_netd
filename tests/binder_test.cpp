/*
 * Copyright 2016 The Android Open Source Project
 *
 * Licensed under the Apache License, Version 2.0 (the "License");
 * you may not use this file except in compliance with the License.
 * You may obtain a copy of the License at
 *
 * http://www.apache.org/licenses/LICENSE-2.0
 *
 * Unless required by applicable law or agreed to in writing, software
 * distributed under the License is distributed on an "AS IS" BASIS,
 * WITHOUT WARRANTIES OR CONDITIONS OF ANY KIND, either express or implied.
 * See the License for the specific language governing permissions and
 * limitations under the License.
 *
 * binder_test.cpp - unit tests for netd binder RPCs.
 */

#include <cerrno>
#include <chrono>
#include <cinttypes>
#include <condition_variable>
#include <cstdint>
#include <cstdio>
#include <cstdlib>
#include <mutex>
#include <set>
#include <vector>

#include <dirent.h>
#include <fcntl.h>
#include <ifaddrs.h>
#include <linux/if.h>
#include <linux/if_tun.h>
#include <net/if.h>
#include <netdb.h>
#include <netinet/in.h>
#include <openssl/base64.h>
#include <sys/socket.h>
#include <sys/types.h>

#include <android-base/file.h>
#include <android-base/macros.h>
#include <android-base/stringprintf.h>
#include <android-base/strings.h>
#include <bpf/BpfMap.h>
#include <bpf/BpfUtils.h>
#include <cutils/multiuser.h>
#include <gtest/gtest.h>
#include <logwrap/logwrap.h>
#include <netdbpf/bpf_shared.h>
#include <netutils/ifc.h>

#include "InterfaceController.h"
#include "NetdConstants.h"
#include "Stopwatch.h"
#include "TestUnsolService.h"
#include "XfrmController.h"
#include "android/net/INetd.h"
#include "binder/IServiceManager.h"
#include "netdutils/Syscalls.h"
#include "tun_interface.h"

#define IP_PATH "/system/bin/ip"
#define IP6TABLES_PATH "/system/bin/ip6tables"
#define IPTABLES_PATH "/system/bin/iptables"
#define TUN_DEV "/dev/tun"
#define RAW_TABLE "raw"
#define MANGLE_TABLE "mangle"
#define FILTER_TABLE "filter"
#define NAT_TABLE "nat"

namespace binder = android::binder;

using android::IBinder;
using android::IServiceManager;
using android::sp;
using android::String16;
using android::String8;
using android::base::Join;
using android::base::ReadFileToString;
using android::base::StartsWith;
using android::base::StringPrintf;
using android::base::Trim;
using android::net::INetd;
using android::net::InterfaceConfigurationParcel;
using android::net::InterfaceController;
using android::net::TetherStatsParcel;
using android::net::TunInterface;
using android::net::UidRangeParcel;
using android::netdutils::sSyscalls;

static const char* IP_RULE_V4 = "-4";
static const char* IP_RULE_V6 = "-6";
static const int TEST_NETID1 = 65501;
static const int TEST_NETID2 = 65502;

// Use maximum reserved appId for applications to avoid conflict with existing
// uids.
static const int TEST_UID1 = 99999;
static const int TEST_UID2 = 99998;

constexpr int BASE_UID = AID_USER_OFFSET * 5;

static const std::string NO_SOCKET_ALLOW_RULE("! owner UID match 0-4294967294");
static const std::string ESP_ALLOW_RULE("esp");

class BinderTest : public ::testing::Test {
  public:
    BinderTest() {
        sp<IServiceManager> sm = android::defaultServiceManager();
        sp<IBinder> binder = sm->getService(String16("netd"));
        if (binder != nullptr) {
            mNetd = android::interface_cast<INetd>(binder);
        }
    }

    void SetUp() override {
        ASSERT_NE(nullptr, mNetd.get());
    }

    void TearDown() override {
        mNetd->networkDestroy(TEST_NETID1);
        mNetd->networkDestroy(TEST_NETID2);
    }

    bool allocateIpSecResources(bool expectOk, int32_t* spi);

    // Static because setting up the tun interface takes about 40ms.
    static void SetUpTestCase() {
        ASSERT_EQ(0, sTun.init());
        ASSERT_EQ(0, sTun2.init());
        ASSERT_LE(sTun.name().size(), static_cast<size_t>(IFNAMSIZ));
        ASSERT_LE(sTun2.name().size(), static_cast<size_t>(IFNAMSIZ));
    }

    static void TearDownTestCase() {
        // Closing the socket removes the interface and IP addresses.
        sTun.destroy();
        sTun2.destroy();
    }

    static void fakeRemoteSocketPair(int *clientSocket, int *serverSocket, int *acceptedSocket);

  protected:
    sp<INetd> mNetd;
    static TunInterface sTun;
    static TunInterface sTun2;
};

TunInterface BinderTest::sTun;
TunInterface BinderTest::sTun2;

class TimedOperation : public Stopwatch {
  public:
    explicit TimedOperation(const std::string &name): mName(name) {}
    virtual ~TimedOperation() {
        fprintf(stderr, "    %s: %6.1f ms\n", mName.c_str(), timeTaken());
    }

  private:
    std::string mName;
};

TEST_F(BinderTest, IsAlive) {
    TimedOperation t("isAlive RPC");
    bool isAlive = false;
    mNetd->isAlive(&isAlive);
    ASSERT_TRUE(isAlive);
}

static int randomUid() {
    return 100000 * arc4random_uniform(7) + 10000 + arc4random_uniform(5000);
}

static std::vector<std::string> runCommand(const std::string& command) {
    std::vector<std::string> lines;
    FILE *f = popen(command.c_str(), "r");  // NOLINT(cert-env33-c)
    if (f == nullptr) {
        perror("popen");
        return lines;
    }

    char *line = nullptr;
    size_t bufsize = 0;
    ssize_t linelen = 0;
    while ((linelen = getline(&line, &bufsize, f)) >= 0) {
        lines.push_back(std::string(line, linelen));
        free(line);
        line = nullptr;
    }

    pclose(f);
    return lines;
}

static std::vector<std::string> listIpRules(const char *ipVersion) {
    std::string command = StringPrintf("%s %s rule list", IP_PATH, ipVersion);
    return runCommand(command);
}

static std::vector<std::string> listIptablesRule(const char *binary, const char *chainName) {
    std::string command = StringPrintf("%s -w -n -L %s", binary, chainName);
    return runCommand(command);
}

static int iptablesRuleLineLength(const char *binary, const char *chainName) {
    return listIptablesRule(binary, chainName).size();
}

static bool iptablesRuleExists(const char *binary,
                               const char *chainName,
                               const std::string& expectedRule) {
    std::vector<std::string> rules = listIptablesRule(binary, chainName);
    for (const auto& rule : rules) {
        if(rule.find(expectedRule) != std::string::npos) {
            return true;
        }
    }
    return false;
}

static bool iptablesNoSocketAllowRuleExists(const char *chainName){
    return iptablesRuleExists(IPTABLES_PATH, chainName, NO_SOCKET_ALLOW_RULE) &&
           iptablesRuleExists(IP6TABLES_PATH, chainName, NO_SOCKET_ALLOW_RULE);
}

static bool iptablesEspAllowRuleExists(const char *chainName){
    return iptablesRuleExists(IPTABLES_PATH, chainName, ESP_ALLOW_RULE) &&
           iptablesRuleExists(IP6TABLES_PATH, chainName, ESP_ALLOW_RULE);
}

TEST_F(BinderTest, FirewallReplaceUidChain) {
    SKIP_IF_BPF_SUPPORTED;

    std::string chainName = StringPrintf("netd_binder_test_%u", arc4random_uniform(10000));
    const int kNumUids = 500;
    std::vector<int32_t> noUids(0);
    std::vector<int32_t> uids(kNumUids);
    for (int i = 0; i < kNumUids; i++) {
        uids[i] = randomUid();
    }

    bool ret;
    {
        TimedOperation op(StringPrintf("Programming %d-UID whitelist chain", kNumUids));
        mNetd->firewallReplaceUidChain(chainName, true, uids, &ret);
    }
    EXPECT_EQ(true, ret);
    EXPECT_EQ((int) uids.size() + 9, iptablesRuleLineLength(IPTABLES_PATH, chainName.c_str()));
    EXPECT_EQ((int) uids.size() + 15, iptablesRuleLineLength(IP6TABLES_PATH, chainName.c_str()));
    EXPECT_EQ(true, iptablesNoSocketAllowRuleExists(chainName.c_str()));
    EXPECT_EQ(true, iptablesEspAllowRuleExists(chainName.c_str()));
    {
        TimedOperation op("Clearing whitelist chain");
        mNetd->firewallReplaceUidChain(chainName, false, noUids, &ret);
    }
    EXPECT_EQ(true, ret);
    EXPECT_EQ(5, iptablesRuleLineLength(IPTABLES_PATH, chainName.c_str()));
    EXPECT_EQ(5, iptablesRuleLineLength(IP6TABLES_PATH, chainName.c_str()));

    {
        TimedOperation op(StringPrintf("Programming %d-UID blacklist chain", kNumUids));
        mNetd->firewallReplaceUidChain(chainName, false, uids, &ret);
    }
    EXPECT_EQ(true, ret);
    EXPECT_EQ((int) uids.size() + 5, iptablesRuleLineLength(IPTABLES_PATH, chainName.c_str()));
    EXPECT_EQ((int) uids.size() + 5, iptablesRuleLineLength(IP6TABLES_PATH, chainName.c_str()));
    EXPECT_EQ(false, iptablesNoSocketAllowRuleExists(chainName.c_str()));
    EXPECT_EQ(false, iptablesEspAllowRuleExists(chainName.c_str()));

    {
        TimedOperation op("Clearing blacklist chain");
        mNetd->firewallReplaceUidChain(chainName, false, noUids, &ret);
    }
    EXPECT_EQ(true, ret);
    EXPECT_EQ(5, iptablesRuleLineLength(IPTABLES_PATH, chainName.c_str()));
    EXPECT_EQ(5, iptablesRuleLineLength(IP6TABLES_PATH, chainName.c_str()));

    // Check that the call fails if iptables returns an error.
    std::string veryLongStringName = "netd_binder_test_UnacceptablyLongIptablesChainName";
    mNetd->firewallReplaceUidChain(veryLongStringName, true, noUids, &ret);
    EXPECT_EQ(false, ret);
}

TEST_F(BinderTest, IpSecTunnelInterface) {
    const struct TestData {
        const std::string family;
        const std::string deviceName;
        const std::string localAddress;
        const std::string remoteAddress;
        int32_t iKey;
        int32_t oKey;
        int32_t ifId;
    } kTestData[] = {
            {"IPV4", "ipsec_test", "127.0.0.1", "8.8.8.8", 0x1234 + 53, 0x1234 + 53, 0xFFFE},
            {"IPV6", "ipsec_test6", "::1", "2001:4860:4860::8888", 0x1234 + 50, 0x1234 + 50,
             0xFFFE},
    };

    for (size_t i = 0; i < std::size(kTestData); i++) {
        const auto& td = kTestData[i];

        binder::Status status;

        // Create Tunnel Interface.
        status = mNetd->ipSecAddTunnelInterface(td.deviceName, td.localAddress, td.remoteAddress,
                                                td.iKey, td.oKey, td.ifId);
        EXPECT_TRUE(status.isOk()) << td.family << status.exceptionMessage();

        // Check that the interface exists
        EXPECT_NE(0U, if_nametoindex(td.deviceName.c_str()));

        // Update Tunnel Interface.
        status = mNetd->ipSecUpdateTunnelInterface(td.deviceName, td.localAddress, td.remoteAddress,
                                                   td.iKey, td.oKey, td.ifId);
        EXPECT_TRUE(status.isOk()) << td.family << status.exceptionMessage();

        // Remove Tunnel Interface.
        status = mNetd->ipSecRemoveTunnelInterface(td.deviceName);
        EXPECT_TRUE(status.isOk()) << td.family << status.exceptionMessage();

        // Check that the interface no longer exists
        EXPECT_EQ(0U, if_nametoindex(td.deviceName.c_str()));
    }
}

TEST_F(BinderTest, IpSecSetEncapSocketOwner) {
    android::base::unique_fd uniqueFd(socket(AF_INET, SOCK_DGRAM | SOCK_CLOEXEC, 0));
    android::os::ParcelFileDescriptor sockFd(std::move(uniqueFd));

    int sockOptVal = UDP_ENCAP_ESPINUDP;
    setsockopt(sockFd.get(), IPPROTO_UDP, UDP_ENCAP, &sockOptVal, sizeof(sockOptVal));

    binder::Status res = mNetd->ipSecSetEncapSocketOwner(sockFd, 1001);
    EXPECT_TRUE(res.isOk());

    struct stat info;
    EXPECT_EQ(0, fstat(sockFd.get(), &info));
    EXPECT_EQ(1001, (int) info.st_uid);
}

// IPsec tests are not run in 32 bit mode; both 32-bit kernels and
// mismatched ABIs (64-bit kernel with 32-bit userspace) are unsupported.
#if INTPTR_MAX != INT32_MAX

using android::net::XfrmController;

static const int XFRM_DIRECTIONS[] = {static_cast<int>(android::net::XfrmDirection::IN),
                                      static_cast<int>(android::net::XfrmDirection::OUT)};
static const int ADDRESS_FAMILIES[] = {AF_INET, AF_INET6};

#define RETURN_FALSE_IF_NEQ(_expect_, _ret_) \
        do { if ((_expect_) != (_ret_)) return false; } while(false)
bool BinderTest::allocateIpSecResources(bool expectOk, int32_t* spi) {
    android::netdutils::Status status = XfrmController::ipSecAllocateSpi(0, "::", "::1", 123, spi);
    SCOPED_TRACE(status);
    RETURN_FALSE_IF_NEQ(status.ok(), expectOk);

    // Add a policy
    status = XfrmController::ipSecAddSecurityPolicy(0, AF_INET6, 0, "::", "::1", 123, 0, 0, 0);
    SCOPED_TRACE(status);
    RETURN_FALSE_IF_NEQ(status.ok(), expectOk);

    // Add an ipsec interface
    return expectOk == XfrmController::ipSecAddTunnelInterface("ipsec_test", "::", "::1", 0xF00D,
                                                               0xD00D, 0xE00D, false)
                               .ok();
}

TEST_F(BinderTest, XfrmDualSelectorTunnelModePoliciesV4) {
    android::binder::Status status;

    // Repeat to ensure cleanup and recreation works correctly
    for (int i = 0; i < 2; i++) {
        for (int direction : XFRM_DIRECTIONS) {
            for (int addrFamily : ADDRESS_FAMILIES) {
                status = mNetd->ipSecAddSecurityPolicy(0, addrFamily, direction, "127.0.0.5",
                                                       "127.0.0.6", 123, 0, 0, 0);
                EXPECT_TRUE(status.isOk())
                        << " family: " << addrFamily << " direction: " << direction;
            }
        }

        // Cleanup
        for (int direction : XFRM_DIRECTIONS) {
            for (int addrFamily : ADDRESS_FAMILIES) {
                status = mNetd->ipSecDeleteSecurityPolicy(0, addrFamily, direction, 0, 0, 0);
                EXPECT_TRUE(status.isOk());
            }
        }
    }
}

TEST_F(BinderTest, XfrmDualSelectorTunnelModePoliciesV6) {
    binder::Status status;

    // Repeat to ensure cleanup and recreation works correctly
    for (int i = 0; i < 2; i++) {
        for (int direction : XFRM_DIRECTIONS) {
            for (int addrFamily : ADDRESS_FAMILIES) {
                status = mNetd->ipSecAddSecurityPolicy(0, addrFamily, direction, "2001:db8::f00d",
                                                       "2001:db8::d00d", 123, 0, 0, 0);
                EXPECT_TRUE(status.isOk())
                        << " family: " << addrFamily << " direction: " << direction;
            }
        }

        // Cleanup
        for (int direction : XFRM_DIRECTIONS) {
            for (int addrFamily : ADDRESS_FAMILIES) {
                status = mNetd->ipSecDeleteSecurityPolicy(0, addrFamily, direction, 0, 0, 0);
                EXPECT_TRUE(status.isOk());
            }
        }
    }
}

TEST_F(BinderTest, XfrmControllerInit) {
    android::netdutils::Status status;
    status = XfrmController::Init();
    SCOPED_TRACE(status);

    // Older devices or devices with mismatched Kernel/User ABI cannot support the IPsec
    // feature.
    if (status.code() == EOPNOTSUPP) return;

    ASSERT_TRUE(status.ok());

    int32_t spi = 0;

    ASSERT_TRUE(allocateIpSecResources(true, &spi));
    ASSERT_TRUE(allocateIpSecResources(false, &spi));

    status = XfrmController::Init();
    ASSERT_TRUE(status.ok());
    ASSERT_TRUE(allocateIpSecResources(true, &spi));

    // Clean up
    status = XfrmController::ipSecDeleteSecurityAssociation(0, "::", "::1", 123, spi, 0, 0);
    SCOPED_TRACE(status);
    ASSERT_TRUE(status.ok());

    status = XfrmController::ipSecDeleteSecurityPolicy(0, AF_INET6, 0, 0, 0, 0);
    SCOPED_TRACE(status);
    ASSERT_TRUE(status.ok());

    // Remove Virtual Tunnel Interface.
    ASSERT_TRUE(XfrmController::ipSecRemoveTunnelInterface("ipsec_test").ok());
}

#endif  // INTPTR_MAX != INT32_MAX

static int bandwidthDataSaverEnabled(const char *binary) {
    std::vector<std::string> lines = listIptablesRule(binary, "bw_data_saver");

    // Output looks like this:
    //
    // Chain bw_data_saver (1 references)
    // target     prot opt source               destination
    // RETURN     all  --  0.0.0.0/0            0.0.0.0/0
    //
    // or:
    //
    // Chain bw_data_saver (1 references)
    // target     prot opt source               destination
    // ... possibly connectivity critical packet rules here ...
    // REJECT     all  --  ::/0            ::/0

    EXPECT_GE(lines.size(), 3U);

    if (lines.size() == 3 && StartsWith(lines[2], "RETURN ")) {
        // Data saver disabled.
        return 0;
    }

    size_t minSize = (std::string(binary) == IPTABLES_PATH) ? 3 : 9;

    if (lines.size() >= minSize && StartsWith(lines[lines.size() -1], "REJECT ")) {
        // Data saver enabled.
        return 1;
    }

    return -1;
}

bool enableDataSaver(sp<INetd>& netd, bool enable) {
    TimedOperation op(enable ? " Enabling data saver" : "Disabling data saver");
    bool ret;
    netd->bandwidthEnableDataSaver(enable, &ret);
    return ret;
}

int getDataSaverState() {
    const int enabled4 = bandwidthDataSaverEnabled(IPTABLES_PATH);
    const int enabled6 = bandwidthDataSaverEnabled(IP6TABLES_PATH);
    EXPECT_EQ(enabled4, enabled6);
    EXPECT_NE(-1, enabled4);
    EXPECT_NE(-1, enabled6);
    if (enabled4 != enabled6 || (enabled6 != 0 && enabled6 != 1)) {
        return -1;
    }
    return enabled6;
}

TEST_F(BinderTest, BandwidthEnableDataSaver) {
    const int wasEnabled = getDataSaverState();
    ASSERT_NE(-1, wasEnabled);

    if (wasEnabled) {
        ASSERT_TRUE(enableDataSaver(mNetd, false));
        EXPECT_EQ(0, getDataSaverState());
    }

    ASSERT_TRUE(enableDataSaver(mNetd, false));
    EXPECT_EQ(0, getDataSaverState());

    ASSERT_TRUE(enableDataSaver(mNetd, true));
    EXPECT_EQ(1, getDataSaverState());

    ASSERT_TRUE(enableDataSaver(mNetd, true));
    EXPECT_EQ(1, getDataSaverState());

    if (!wasEnabled) {
        ASSERT_TRUE(enableDataSaver(mNetd, false));
        EXPECT_EQ(0, getDataSaverState());
    }
}

static bool ipRuleExistsForRange(const uint32_t priority, const UidRangeParcel& range,
                                 const std::string& action, const char* ipVersion) {
    // Output looks like this:
    //   "12500:\tfrom all fwmark 0x0/0x20000 iif lo uidrange 1000-2000 prohibit"
    std::vector<std::string> rules = listIpRules(ipVersion);

    std::string prefix = StringPrintf("%" PRIu32 ":", priority);
    std::string suffix =
            StringPrintf(" iif lo uidrange %d-%d %s\n", range.start, range.stop, action.c_str());
    for (const auto& line : rules) {
        if (android::base::StartsWith(line, prefix) && android::base::EndsWith(line, suffix)) {
            return true;
        }
    }
    return false;
}

static bool ipRuleExistsForRange(const uint32_t priority, const UidRangeParcel& range,
                                 const std::string& action) {
    bool existsIp4 = ipRuleExistsForRange(priority, range, action, IP_RULE_V4);
    bool existsIp6 = ipRuleExistsForRange(priority, range, action, IP_RULE_V6);
    EXPECT_EQ(existsIp4, existsIp6);
    return existsIp4;
}

namespace {

UidRangeParcel makeUidRangeParcel(int start, int stop) {
    UidRangeParcel res;
    res.start = start;
    res.stop = stop;

    return res;
}

}  // namespace

TEST_F(BinderTest, NetworkInterfaces) {
    EXPECT_TRUE(mNetd->networkCreatePhysical(TEST_NETID1, INetd::PERMISSION_NONE).isOk());
    EXPECT_EQ(EEXIST, mNetd->networkCreatePhysical(TEST_NETID1, INetd::PERMISSION_NONE)
                              .serviceSpecificErrorCode());
    EXPECT_EQ(EEXIST, mNetd->networkCreateVpn(TEST_NETID1, true).serviceSpecificErrorCode());
    EXPECT_TRUE(mNetd->networkCreateVpn(TEST_NETID2, true).isOk());

    EXPECT_TRUE(mNetd->networkAddInterface(TEST_NETID1, sTun.name()).isOk());
    EXPECT_EQ(EBUSY,
              mNetd->networkAddInterface(TEST_NETID2, sTun.name()).serviceSpecificErrorCode());

    EXPECT_TRUE(mNetd->networkDestroy(TEST_NETID1).isOk());
    EXPECT_TRUE(mNetd->networkAddInterface(TEST_NETID2, sTun.name()).isOk());
    EXPECT_TRUE(mNetd->networkDestroy(TEST_NETID2).isOk());
    EXPECT_EQ(ENONET, mNetd->networkDestroy(TEST_NETID1).serviceSpecificErrorCode());
}

TEST_F(BinderTest, NetworkUidRules) {
    const uint32_t RULE_PRIORITY_SECURE_VPN = 12000;

    EXPECT_TRUE(mNetd->networkCreateVpn(TEST_NETID1, true).isOk());
    EXPECT_EQ(EEXIST, mNetd->networkCreateVpn(TEST_NETID1, true).serviceSpecificErrorCode());
    EXPECT_TRUE(mNetd->networkAddInterface(TEST_NETID1, sTun.name()).isOk());

    std::vector<UidRangeParcel> uidRanges = {makeUidRangeParcel(BASE_UID + 8005, BASE_UID + 8012),
                                             makeUidRangeParcel(BASE_UID + 8090, BASE_UID + 8099)};
    UidRangeParcel otherRange = makeUidRangeParcel(BASE_UID + 8190, BASE_UID + 8299);
    std::string suffix = StringPrintf("lookup %s ", sTun.name().c_str());

    EXPECT_TRUE(mNetd->networkAddUidRanges(TEST_NETID1, uidRanges).isOk());

    EXPECT_TRUE(ipRuleExistsForRange(RULE_PRIORITY_SECURE_VPN, uidRanges[0], suffix));
    EXPECT_FALSE(ipRuleExistsForRange(RULE_PRIORITY_SECURE_VPN, otherRange, suffix));
    EXPECT_TRUE(mNetd->networkRemoveUidRanges(TEST_NETID1, uidRanges).isOk());
    EXPECT_FALSE(ipRuleExistsForRange(RULE_PRIORITY_SECURE_VPN, uidRanges[0], suffix));

    EXPECT_TRUE(mNetd->networkAddUidRanges(TEST_NETID1, uidRanges).isOk());
    EXPECT_TRUE(ipRuleExistsForRange(RULE_PRIORITY_SECURE_VPN, uidRanges[1], suffix));
    EXPECT_TRUE(mNetd->networkDestroy(TEST_NETID1).isOk());
    EXPECT_FALSE(ipRuleExistsForRange(RULE_PRIORITY_SECURE_VPN, uidRanges[1], suffix));

    EXPECT_EQ(ENONET, mNetd->networkDestroy(TEST_NETID1).serviceSpecificErrorCode());
}

TEST_F(BinderTest, NetworkRejectNonSecureVpn) {
    constexpr uint32_t RULE_PRIORITY = 12500;

    std::vector<UidRangeParcel> uidRanges = {makeUidRangeParcel(BASE_UID + 150, BASE_UID + 224),
                                             makeUidRangeParcel(BASE_UID + 226, BASE_UID + 300)};

    const std::vector<std::string> initialRulesV4 = listIpRules(IP_RULE_V4);
    const std::vector<std::string> initialRulesV6 = listIpRules(IP_RULE_V6);

    // Create two valid rules.
    ASSERT_TRUE(mNetd->networkRejectNonSecureVpn(true, uidRanges).isOk());
    EXPECT_EQ(initialRulesV4.size() + 2, listIpRules(IP_RULE_V4).size());
    EXPECT_EQ(initialRulesV6.size() + 2, listIpRules(IP_RULE_V6).size());
    for (auto const& range : uidRanges) {
        EXPECT_TRUE(ipRuleExistsForRange(RULE_PRIORITY, range, "prohibit"));
    }

    // Remove the rules.
    ASSERT_TRUE(mNetd->networkRejectNonSecureVpn(false, uidRanges).isOk());
    EXPECT_EQ(initialRulesV4.size(), listIpRules(IP_RULE_V4).size());
    EXPECT_EQ(initialRulesV6.size(), listIpRules(IP_RULE_V6).size());
    for (auto const& range : uidRanges) {
        EXPECT_FALSE(ipRuleExistsForRange(RULE_PRIORITY, range, "prohibit"));
    }

    // Fail to remove the rules a second time after they are already deleted.
    binder::Status status = mNetd->networkRejectNonSecureVpn(false, uidRanges);
    ASSERT_EQ(binder::Status::EX_SERVICE_SPECIFIC, status.exceptionCode());
    EXPECT_EQ(ENOENT, status.serviceSpecificErrorCode());

    // All rules should be the same as before.
    EXPECT_EQ(initialRulesV4, listIpRules(IP_RULE_V4));
    EXPECT_EQ(initialRulesV6, listIpRules(IP_RULE_V6));
}

// Create a socket pair that isLoopbackSocket won't think is local.
void BinderTest::fakeRemoteSocketPair(int *clientSocket, int *serverSocket, int *acceptedSocket) {
    *serverSocket = socket(AF_INET6, SOCK_STREAM | SOCK_CLOEXEC, 0);
    struct sockaddr_in6 server6 = { .sin6_family = AF_INET6, .sin6_addr = sTun.dstAddr() };
    ASSERT_EQ(0, bind(*serverSocket, (struct sockaddr *) &server6, sizeof(server6)));

    socklen_t addrlen = sizeof(server6);
    ASSERT_EQ(0, getsockname(*serverSocket, (struct sockaddr *) &server6, &addrlen));
    ASSERT_EQ(0, listen(*serverSocket, 10));

    *clientSocket = socket(AF_INET6, SOCK_STREAM | SOCK_CLOEXEC, 0);
    struct sockaddr_in6 client6 = { .sin6_family = AF_INET6, .sin6_addr = sTun.srcAddr() };
    ASSERT_EQ(0, bind(*clientSocket, (struct sockaddr *) &client6, sizeof(client6)));
    ASSERT_EQ(0, connect(*clientSocket, (struct sockaddr *) &server6, sizeof(server6)));
    ASSERT_EQ(0, getsockname(*clientSocket, (struct sockaddr *) &client6, &addrlen));

    *acceptedSocket = accept4(*serverSocket, (struct sockaddr *) &server6, &addrlen, SOCK_CLOEXEC);
    ASSERT_NE(-1, *acceptedSocket);

    ASSERT_EQ(0, memcmp(&client6, &server6, sizeof(client6)));
}

void checkSocketpairOpen(int clientSocket, int acceptedSocket) {
    char buf[4096];
    EXPECT_EQ(4, write(clientSocket, "foo", sizeof("foo")));
    EXPECT_EQ(4, read(acceptedSocket, buf, sizeof(buf)));
    EXPECT_EQ(0, memcmp(buf, "foo", sizeof("foo")));
}

void checkSocketpairClosed(int clientSocket, int acceptedSocket) {
    // Check that the client socket was closed with ECONNABORTED.
    int ret = write(clientSocket, "foo", sizeof("foo"));
    int err = errno;
    EXPECT_EQ(-1, ret);
    EXPECT_EQ(ECONNABORTED, err);

    // Check that it sent a RST to the server.
    ret = write(acceptedSocket, "foo", sizeof("foo"));
    err = errno;
    EXPECT_EQ(-1, ret);
    EXPECT_EQ(ECONNRESET, err);
}

TEST_F(BinderTest, SocketDestroy) {
    int clientSocket, serverSocket, acceptedSocket;
    ASSERT_NO_FATAL_FAILURE(fakeRemoteSocketPair(&clientSocket, &serverSocket, &acceptedSocket));

    // Pick a random UID in the system UID range.
    constexpr int baseUid = AID_APP - 2000;
    static_assert(baseUid > 0, "Not enough UIDs? Please fix this test.");
    int uid = baseUid + 500 + arc4random_uniform(1000);
    EXPECT_EQ(0, fchown(clientSocket, uid, -1));

    // UID ranges that don't contain uid.
    std::vector<UidRangeParcel> uidRanges = {
            makeUidRangeParcel(baseUid + 42, baseUid + 449),
            makeUidRangeParcel(baseUid + 1536, AID_APP - 4),
            makeUidRangeParcel(baseUid + 498, uid - 1),
            makeUidRangeParcel(uid + 1, baseUid + 1520),
    };
    // A skip list that doesn't contain UID.
    std::vector<int32_t> skipUids { baseUid + 123, baseUid + 1600 };

    // Close sockets. Our test socket should be intact.
    EXPECT_TRUE(mNetd->socketDestroy(uidRanges, skipUids).isOk());
    checkSocketpairOpen(clientSocket, acceptedSocket);

    // UID ranges that do contain uid.
    uidRanges = {
            makeUidRangeParcel(baseUid + 42, baseUid + 449),
            makeUidRangeParcel(baseUid + 1536, AID_APP - 4),
            makeUidRangeParcel(baseUid + 498, baseUid + 1520),
    };
    // Add uid to the skip list.
    skipUids.push_back(uid);

    // Close sockets. Our test socket should still be intact because it's in the skip list.
    EXPECT_TRUE(mNetd->socketDestroy(uidRanges, skipUids).isOk());
    checkSocketpairOpen(clientSocket, acceptedSocket);

    // Now remove uid from skipUids, and close sockets. Our test socket should have been closed.
    skipUids.resize(skipUids.size() - 1);
    EXPECT_TRUE(mNetd->socketDestroy(uidRanges, skipUids).isOk());
    checkSocketpairClosed(clientSocket, acceptedSocket);

    close(clientSocket);
    close(serverSocket);
    close(acceptedSocket);
}

namespace {

int netmaskToPrefixLength(const uint8_t *buf, size_t buflen) {
    if (buf == nullptr) return -1;

    int prefixLength = 0;
    bool endOfContiguousBits = false;
    for (unsigned int i = 0; i < buflen; i++) {
        const uint8_t value = buf[i];

        // Bad bit sequence: check for a contiguous set of bits from the high
        // end by verifying that the inverted value + 1 is a power of 2
        // (power of 2 iff. (v & (v - 1)) == 0).
        const uint8_t inverse = ~value + 1;
        if ((inverse & (inverse - 1)) != 0) return -1;

        prefixLength += (value == 0) ? 0 : CHAR_BIT - ffs(value) + 1;

        // Bogus netmask.
        if (endOfContiguousBits && value != 0) return -1;

        if (value != 0xff) endOfContiguousBits = true;
    }

    return prefixLength;
}

template<typename T>
int netmaskToPrefixLength(const T *p) {
    return netmaskToPrefixLength(reinterpret_cast<const uint8_t*>(p), sizeof(T));
}


static bool interfaceHasAddress(
        const std::string &ifname, const char *addrString, int prefixLength) {
    struct addrinfo *addrinfoList = nullptr;

    const struct addrinfo hints = {
        .ai_flags    = AI_NUMERICHOST,
        .ai_family   = AF_UNSPEC,
        .ai_socktype = SOCK_DGRAM,
    };
    if (getaddrinfo(addrString, nullptr, &hints, &addrinfoList) != 0 ||
        addrinfoList == nullptr || addrinfoList->ai_addr == nullptr) {
        return false;
    }
    ScopedAddrinfo addrinfoCleanup(addrinfoList);

    struct ifaddrs *ifaddrsList = nullptr;
    ScopedIfaddrs ifaddrsCleanup(ifaddrsList);

    if (getifaddrs(&ifaddrsList) != 0) {
        return false;
    }

    for (struct ifaddrs *addr = ifaddrsList; addr != nullptr; addr = addr->ifa_next) {
        if (std::string(addr->ifa_name) != ifname ||
            addr->ifa_addr == nullptr ||
            addr->ifa_addr->sa_family != addrinfoList->ai_addr->sa_family) {
            continue;
        }

        switch (addr->ifa_addr->sa_family) {
        case AF_INET: {
            auto *addr4 = reinterpret_cast<const struct sockaddr_in*>(addr->ifa_addr);
            auto *want = reinterpret_cast<const struct sockaddr_in*>(addrinfoList->ai_addr);
            if (memcmp(&addr4->sin_addr, &want->sin_addr, sizeof(want->sin_addr)) != 0) {
                continue;
            }

            if (prefixLength < 0) return true;  // not checking prefix lengths

            if (addr->ifa_netmask == nullptr) return false;
            auto *nm = reinterpret_cast<const struct sockaddr_in*>(addr->ifa_netmask);
            EXPECT_EQ(prefixLength, netmaskToPrefixLength(&nm->sin_addr));
            return (prefixLength == netmaskToPrefixLength(&nm->sin_addr));
        }
        case AF_INET6: {
            auto *addr6 = reinterpret_cast<const struct sockaddr_in6*>(addr->ifa_addr);
            auto *want = reinterpret_cast<const struct sockaddr_in6*>(addrinfoList->ai_addr);
            if (memcmp(&addr6->sin6_addr, &want->sin6_addr, sizeof(want->sin6_addr)) != 0) {
                continue;
            }

            if (prefixLength < 0) return true;  // not checking prefix lengths

            if (addr->ifa_netmask == nullptr) return false;
            auto *nm = reinterpret_cast<const struct sockaddr_in6*>(addr->ifa_netmask);
            EXPECT_EQ(prefixLength, netmaskToPrefixLength(&nm->sin6_addr));
            return (prefixLength == netmaskToPrefixLength(&nm->sin6_addr));
        }
        default:
            // Cannot happen because we have already screened for matching
            // address families at the top of each iteration.
            continue;
        }
    }

    return false;
}

}  // namespace

TEST_F(BinderTest, InterfaceAddRemoveAddress) {
    static const struct TestData {
        const char *addrString;
        const int   prefixLength;
        const bool  expectSuccess;
    } kTestData[] = {
        { "192.0.2.1", 24, true },
        { "192.0.2.2", 25, true },
        { "192.0.2.3", 32, true },
        { "192.0.2.4", 33, false },
        { "192.not.an.ip", 24, false },
        { "2001:db8::1", 64, true },
        { "2001:db8::2", 65, true },
        { "2001:db8::3", 128, true },
        { "2001:db8::4", 129, false },
        { "foo:bar::bad", 64, false },
    };

    for (size_t i = 0; i < std::size(kTestData); i++) {
        const auto &td = kTestData[i];

        // [1.a] Add the address.
        binder::Status status = mNetd->interfaceAddAddress(
                sTun.name(), td.addrString, td.prefixLength);
        if (td.expectSuccess) {
            EXPECT_TRUE(status.isOk()) << status.exceptionMessage();
        } else {
            ASSERT_EQ(binder::Status::EX_SERVICE_SPECIFIC, status.exceptionCode());
            ASSERT_NE(0, status.serviceSpecificErrorCode());
        }

        // [1.b] Verify the addition meets the expectation.
        if (td.expectSuccess) {
            EXPECT_TRUE(interfaceHasAddress(sTun.name(), td.addrString, td.prefixLength));
        } else {
            EXPECT_FALSE(interfaceHasAddress(sTun.name(), td.addrString, -1));
        }

        // [2.a] Try to remove the address.  If it was not previously added, removing it fails.
        status = mNetd->interfaceDelAddress(sTun.name(), td.addrString, td.prefixLength);
        if (td.expectSuccess) {
            EXPECT_TRUE(status.isOk()) << status.exceptionMessage();
        } else {
            ASSERT_EQ(binder::Status::EX_SERVICE_SPECIFIC, status.exceptionCode());
            ASSERT_NE(0, status.serviceSpecificErrorCode());
        }

        // [2.b] No matter what, the address should not be present.
        EXPECT_FALSE(interfaceHasAddress(sTun.name(), td.addrString, -1));
    }
}

TEST_F(BinderTest, GetProcSysNet) {
    const char LOOPBACK[] = "lo";
    static const struct {
        const int ipversion;
        const int which;
        const char* ifname;
        const char* parameter;
        const char* expectedValue;
        const int expectedReturnCode;
    } kTestData[] = {
            {INetd::IPV4, INetd::CONF, LOOPBACK, "arp_ignore", "0", 0},
            {-1, INetd::CONF, sTun.name().c_str(), "arp_ignore", nullptr, EAFNOSUPPORT},
            {INetd::IPV4, -1, sTun.name().c_str(), "arp_ignore", nullptr, EINVAL},
            {INetd::IPV4, INetd::CONF, "..", "conf/lo/arp_ignore", nullptr, EINVAL},
            {INetd::IPV4, INetd::CONF, ".", "lo/arp_ignore", nullptr, EINVAL},
            {INetd::IPV4, INetd::CONF, sTun.name().c_str(), "../all/arp_ignore", nullptr, EINVAL},
            {INetd::IPV6, INetd::NEIGH, LOOPBACK, "ucast_solicit", "3", 0},
    };

    for (size_t i = 0; i < std::size(kTestData); i++) {
        const auto& td = kTestData[i];

        std::string value;
        const binder::Status status =
                mNetd->getProcSysNet(td.ipversion, td.which, td.ifname, td.parameter, &value);

        if (td.expectedReturnCode == 0) {
            SCOPED_TRACE(String8::format("test case %zu should have passed", i));
            EXPECT_EQ(0, status.exceptionCode());
            EXPECT_EQ(0, status.serviceSpecificErrorCode());
            EXPECT_EQ(td.expectedValue, value);
        } else {
            SCOPED_TRACE(String8::format("test case %zu should have failed", i));
            EXPECT_EQ(binder::Status::EX_SERVICE_SPECIFIC, status.exceptionCode());
            EXPECT_EQ(td.expectedReturnCode, status.serviceSpecificErrorCode());
        }
    }
}

TEST_F(BinderTest, SetProcSysNet) {
    static const struct {
        const int ipversion;
        const int which;
        const char* ifname;
        const char* parameter;
        const char* value;
        const int expectedReturnCode;
    } kTestData[] = {
            {INetd::IPV4, INetd::CONF, sTun.name().c_str(), "arp_ignore", "1", 0},
            {-1, INetd::CONF, sTun.name().c_str(), "arp_ignore", "1", EAFNOSUPPORT},
            {INetd::IPV4, -1, sTun.name().c_str(), "arp_ignore", "1", EINVAL},
            {INetd::IPV4, INetd::CONF, "..", "conf/lo/arp_ignore", "1", EINVAL},
            {INetd::IPV4, INetd::CONF, ".", "lo/arp_ignore", "1", EINVAL},
            {INetd::IPV4, INetd::CONF, sTun.name().c_str(), "../all/arp_ignore", "1", EINVAL},
            {INetd::IPV6, INetd::NEIGH, sTun.name().c_str(), "ucast_solicit", "7", 0},
    };

    for (size_t i = 0; i < std::size(kTestData); i++) {
        const auto& td = kTestData[i];
        const binder::Status status =
                mNetd->setProcSysNet(td.ipversion, td.which, td.ifname, td.parameter, td.value);

        if (td.expectedReturnCode == 0) {
            SCOPED_TRACE(String8::format("test case %zu should have passed", i));
            EXPECT_EQ(0, status.exceptionCode());
            EXPECT_EQ(0, status.serviceSpecificErrorCode());
        } else {
            SCOPED_TRACE(String8::format("test case %zu should have failed", i));
            EXPECT_EQ(binder::Status::EX_SERVICE_SPECIFIC, status.exceptionCode());
            EXPECT_EQ(td.expectedReturnCode, status.serviceSpecificErrorCode());
        }
    }
}

TEST_F(BinderTest, GetSetProcSysNet) {
    const int ipversion = INetd::IPV6;
    const int category = INetd::NEIGH;
    const std::string& tun = sTun.name();
    const std::string parameter("ucast_solicit");

    std::string value{};
    EXPECT_TRUE(mNetd->getProcSysNet(ipversion, category, tun, parameter, &value).isOk());
    EXPECT_FALSE(value.empty());
    const int ival = std::stoi(value);
    EXPECT_GT(ival, 0);
    // Try doubling the parameter value (always best!).
    EXPECT_TRUE(mNetd->setProcSysNet(ipversion, category, tun, parameter, std::to_string(2 * ival))
            .isOk());
    EXPECT_TRUE(mNetd->getProcSysNet(ipversion, category, tun, parameter, &value).isOk());
    EXPECT_EQ(2 * ival, std::stoi(value));
    // Try resetting the parameter.
    EXPECT_TRUE(mNetd->setProcSysNet(ipversion, category, tun, parameter, std::to_string(ival))
            .isOk());
    EXPECT_TRUE(mNetd->getProcSysNet(ipversion, category, tun, parameter, &value).isOk());
    EXPECT_EQ(ival, std::stoi(value));
}

static std::string base64Encode(const std::vector<uint8_t>& input) {
    size_t out_len;
    EXPECT_EQ(1, EVP_EncodedLength(&out_len, input.size()));
    // out_len includes the trailing NULL.
    uint8_t output_bytes[out_len];
    EXPECT_EQ(out_len - 1, EVP_EncodeBlock(output_bytes, input.data(), input.size()));
    return std::string(reinterpret_cast<char*>(output_bytes));
}

TEST_F(BinderTest, SetResolverConfiguration_Tls) {
    const std::vector<std::string> LOCALLY_ASSIGNED_DNS{"8.8.8.8", "2001:4860:4860::8888"};
    std::vector<uint8_t> fp(SHA256_SIZE);
    std::vector<uint8_t> short_fp(1);
    std::vector<uint8_t> long_fp(SHA256_SIZE + 1);
    std::vector<std::string> test_domains;
    std::vector<int> test_params = { 300, 25, 8, 8 };
    unsigned test_netid = 0;
    static const struct TestData {
        const std::vector<std::string> servers;
        const std::string tlsName;
        const std::vector<std::vector<uint8_t>> tlsFingerprints;
        const int expectedReturnCode;
    } kTlsTestData[] = {
        { {"192.0.2.1"}, "", {}, 0 },
        { {"2001:db8::2"}, "host.name", {}, 0 },
        { {"192.0.2.3"}, "@@@@", { fp }, 0 },
        { {"2001:db8::4"}, "", { fp }, 0 },
        { {}, "", {}, 0 },
        { {""}, "", {}, EINVAL },
        { {"192.0.*.5"}, "", {}, EINVAL },
        { {"2001:dg8::6"}, "", {}, EINVAL },
        { {"2001:db8::c"}, "", { short_fp }, EINVAL },
        { {"192.0.2.12"}, "", { long_fp }, EINVAL },
        { {"2001:db8::e"}, "", { fp, fp, fp }, 0 },
        { {"192.0.2.14"}, "", { fp, short_fp }, EINVAL },
    };

    for (size_t i = 0; i < std::size(kTlsTestData); i++) {
        const auto &td = kTlsTestData[i];

        std::vector<std::string> fingerprints;
        for (const auto& fingerprint : td.tlsFingerprints) {
            fingerprints.push_back(base64Encode(fingerprint));
        }
        binder::Status status = mNetd->setResolverConfiguration(
                test_netid, LOCALLY_ASSIGNED_DNS, test_domains, test_params,
                td.tlsName, td.servers, fingerprints);

        if (td.expectedReturnCode == 0) {
            SCOPED_TRACE(String8::format("test case %zu should have passed", i));
            SCOPED_TRACE(status.toString8());
            EXPECT_EQ(0, status.exceptionCode());
        } else {
            SCOPED_TRACE(String8::format("test case %zu should have failed", i));
            EXPECT_EQ(binder::Status::EX_SERVICE_SPECIFIC, status.exceptionCode());
            EXPECT_EQ(td.expectedReturnCode, status.serviceSpecificErrorCode());
        }
    }
    // Ensure TLS is disabled before the start of the next test.
    mNetd->setResolverConfiguration(
        test_netid, kTlsTestData[0].servers, test_domains, test_params,
        "", {}, {});
}

namespace {

void expectNoTestCounterRules() {
    for (const auto& binary : { IPTABLES_PATH, IP6TABLES_PATH }) {
        std::string command = StringPrintf("%s -w -nvL tetherctrl_counters", binary);
        std::string allRules = Join(runCommand(command), "\n");
        EXPECT_EQ(std::string::npos, allRules.find("netdtest_"));
    }
}

void addTetherCounterValues(const char* path, const std::string& if1, const std::string& if2,
                            int byte, int pkt) {
    runCommand(StringPrintf("%s -w -A tetherctrl_counters -i %s -o %s -j RETURN -c %d %d",
                            path, if1.c_str(), if2.c_str(), pkt, byte));
}

void delTetherCounterValues(const char* path, const std::string& if1, const std::string& if2) {
    runCommand(StringPrintf("%s -w -D tetherctrl_counters -i %s -o %s -j RETURN",
                            path, if1.c_str(), if2.c_str()));
    runCommand(StringPrintf("%s -w -D tetherctrl_counters -i %s -o %s -j RETURN",
                            path, if2.c_str(), if1.c_str()));
}

std::vector<int64_t> getStatsVectorByIf(const std::vector<TetherStatsParcel>& statsVec,
                                        const std::string& iface) {
    for (auto& stats : statsVec) {
        if (stats.iface == iface) {
            return {stats.rxBytes, stats.rxPackets, stats.txBytes, stats.txPackets};
        }
    }
    return {};
}

}  // namespace

TEST_F(BinderTest, TetherGetStats) {
    expectNoTestCounterRules();

    // TODO: fold this into more comprehensive tests once we have binder RPCs for enabling and
    // disabling tethering. We don't check the return value because these commands will fail if
    // tethering is already enabled.
    runCommand(StringPrintf("%s -w -N tetherctrl_counters", IPTABLES_PATH));
    runCommand(StringPrintf("%s -w -N tetherctrl_counters", IP6TABLES_PATH));

    std::string intIface1 = StringPrintf("netdtest_%u", arc4random_uniform(10000));
    std::string intIface2 = StringPrintf("netdtest_%u", arc4random_uniform(10000));
    std::string intIface3 = StringPrintf("netdtest_%u", arc4random_uniform(10000));
    std::string extIface1 = StringPrintf("netdtest_%u", arc4random_uniform(10000));
    std::string extIface2 = StringPrintf("netdtest_%u", arc4random_uniform(10000));

    addTetherCounterValues(IPTABLES_PATH,  intIface1, extIface1, 123, 111);
    addTetherCounterValues(IP6TABLES_PATH, intIface1, extIface1, 456,  10);
    addTetherCounterValues(IPTABLES_PATH,  extIface1, intIface1, 321, 222);
    addTetherCounterValues(IP6TABLES_PATH, extIface1, intIface1, 654,  20);
    // RX is from external to internal, and TX is from internal to external.
    // So rxBytes is 321 + 654  = 975, txBytes is 123 + 456 = 579, etc.
    std::vector<int64_t> expected1 = { 975, 242, 579, 121 };

    addTetherCounterValues(IPTABLES_PATH,  intIface2, extIface2, 1000, 333);
    addTetherCounterValues(IP6TABLES_PATH, intIface2, extIface2, 3000,  30);

    addTetherCounterValues(IPTABLES_PATH,  extIface2, intIface2, 2000, 444);
    addTetherCounterValues(IP6TABLES_PATH, extIface2, intIface2, 4000,  40);

    addTetherCounterValues(IP6TABLES_PATH, intIface3, extIface2, 1000,  25);
    addTetherCounterValues(IP6TABLES_PATH, extIface2, intIface3, 2000,  35);
    std::vector<int64_t> expected2 = { 8000, 519, 5000, 388 };

    std::vector<TetherStatsParcel> statsVec;
    binder::Status status = mNetd->tetherGetStats(&statsVec);
    EXPECT_TRUE(status.isOk()) << "Getting tethering stats failed: " << status;

    EXPECT_EQ(expected1, getStatsVectorByIf(statsVec, extIface1));

    EXPECT_EQ(expected2, getStatsVectorByIf(statsVec, extIface2));

    for (const auto& path : { IPTABLES_PATH, IP6TABLES_PATH }) {
        delTetherCounterValues(path, intIface1, extIface1);
        delTetherCounterValues(path, intIface2, extIface2);
        if (path == IP6TABLES_PATH) {
            delTetherCounterValues(path, intIface3, extIface2);
        }
    }

    expectNoTestCounterRules();
}

namespace {

constexpr char IDLETIMER_RAW_PREROUTING[] = "idletimer_raw_PREROUTING";
constexpr char IDLETIMER_MANGLE_POSTROUTING[] = "idletimer_mangle_POSTROUTING";

static std::vector<std::string> listIptablesRuleByTable(const char* binary, const char* table,
                                                        const char* chainName) {
    std::string command = StringPrintf("%s -t %s -w -n -v -L %s", binary, table, chainName);
    return runCommand(command);
}

// TODO: It is a duplicate function, need to remove it
bool iptablesIdleTimerInterfaceRuleExists(const char* binary, const char* chainName,
                                          const std::string& expectedInterface,
                                          const std::string& expectedRule, const char* table) {
    std::vector<std::string> rules = listIptablesRuleByTable(binary, table, chainName);
    for (const auto& rule : rules) {
        if (rule.find(expectedInterface) != std::string::npos) {
            if (rule.find(expectedRule) != std::string::npos) {
                return true;
            }
        }
    }
    return false;
}

void expectIdletimerInterfaceRuleExists(const std::string& ifname, int timeout,
                                        const std::string& classLabel) {
    std::string IdletimerRule =
            StringPrintf("timeout:%u label:%s send_nl_msg:1", timeout, classLabel.c_str());
    for (const auto& binary : {IPTABLES_PATH, IP6TABLES_PATH}) {
        EXPECT_TRUE(iptablesIdleTimerInterfaceRuleExists(binary, IDLETIMER_RAW_PREROUTING, ifname,
                                                         IdletimerRule, RAW_TABLE));
        EXPECT_TRUE(iptablesIdleTimerInterfaceRuleExists(binary, IDLETIMER_MANGLE_POSTROUTING,
                                                         ifname, IdletimerRule, MANGLE_TABLE));
    }
}

void expectIdletimerInterfaceRuleNotExists(const std::string& ifname, int timeout,
                                           const std::string& classLabel) {
    std::string IdletimerRule =
            StringPrintf("timeout:%u label:%s send_nl_msg:1", timeout, classLabel.c_str());
    for (const auto& binary : {IPTABLES_PATH, IP6TABLES_PATH}) {
        EXPECT_FALSE(iptablesIdleTimerInterfaceRuleExists(binary, IDLETIMER_RAW_PREROUTING, ifname,
                                                          IdletimerRule, RAW_TABLE));
        EXPECT_FALSE(iptablesIdleTimerInterfaceRuleExists(binary, IDLETIMER_MANGLE_POSTROUTING,
                                                          ifname, IdletimerRule, MANGLE_TABLE));
    }
}

}  // namespace

TEST_F(BinderTest, IdletimerAddRemoveInterface) {
    // TODO: We will get error in if expectIdletimerInterfaceRuleNotExists if there are the same
    // rule in the table. Because we only check the result after calling remove function. We might
    // check the actual rule which is removed by our function (maybe compare the results between
    // calling function before and after)
    binder::Status status;
    const struct TestData {
        const std::string ifname;
        int32_t timeout;
        const std::string classLabel;
    } idleTestData[] = {
            {"wlan0", 1234, "happyday"},
            {"rmnet_data0", 4567, "friday"},
    };
    for (const auto& td : idleTestData) {
        status = mNetd->idletimerAddInterface(td.ifname, td.timeout, td.classLabel);
        EXPECT_TRUE(status.isOk()) << status.exceptionMessage();
        expectIdletimerInterfaceRuleExists(td.ifname, td.timeout, td.classLabel);

        status = mNetd->idletimerRemoveInterface(td.ifname, td.timeout, td.classLabel);
        EXPECT_TRUE(status.isOk()) << status.exceptionMessage();
        expectIdletimerInterfaceRuleNotExists(td.ifname, td.timeout, td.classLabel);
    }
}

namespace {

constexpr char STRICT_OUTPUT[] = "st_OUTPUT";
constexpr char STRICT_CLEAR_CAUGHT[] = "st_clear_caught";

void expectStrictSetUidAccept(const int uid) {
    std::string uidRule = StringPrintf("owner UID match %u", uid);
    std::string perUidChain = StringPrintf("st_clear_caught_%u", uid);
    for (const auto& binary : {IPTABLES_PATH, IP6TABLES_PATH}) {
        EXPECT_FALSE(iptablesRuleExists(binary, STRICT_OUTPUT, uidRule.c_str()));
        EXPECT_FALSE(iptablesRuleExists(binary, STRICT_CLEAR_CAUGHT, uidRule.c_str()));
        EXPECT_EQ(0, iptablesRuleLineLength(binary, perUidChain.c_str()));
    }
}

void expectStrictSetUidLog(const int uid) {
    static const char logRule[] = "st_penalty_log  all";
    std::string uidRule = StringPrintf("owner UID match %u", uid);
    std::string perUidChain = StringPrintf("st_clear_caught_%u", uid);
    for (const auto& binary : {IPTABLES_PATH, IP6TABLES_PATH}) {
        EXPECT_TRUE(iptablesRuleExists(binary, STRICT_OUTPUT, uidRule.c_str()));
        EXPECT_TRUE(iptablesRuleExists(binary, STRICT_CLEAR_CAUGHT, uidRule.c_str()));
        EXPECT_TRUE(iptablesRuleExists(binary, perUidChain.c_str(), logRule));
    }
}

void expectStrictSetUidReject(const int uid) {
    static const char rejectRule[] = "st_penalty_reject  all";
    std::string uidRule = StringPrintf("owner UID match %u", uid);
    std::string perUidChain = StringPrintf("st_clear_caught_%u", uid);
    for (const auto& binary : {IPTABLES_PATH, IP6TABLES_PATH}) {
        EXPECT_TRUE(iptablesRuleExists(binary, STRICT_OUTPUT, uidRule.c_str()));
        EXPECT_TRUE(iptablesRuleExists(binary, STRICT_CLEAR_CAUGHT, uidRule.c_str()));
        EXPECT_TRUE(iptablesRuleExists(binary, perUidChain.c_str(), rejectRule));
    }
}

}  // namespace

TEST_F(BinderTest, StrictSetUidCleartextPenalty) {
    binder::Status status;
    int32_t uid = randomUid();

    // setUidCleartextPenalty Policy:Log with randomUid
    status = mNetd->strictUidCleartextPenalty(uid, INetd::PENALTY_POLICY_LOG);
    EXPECT_TRUE(status.isOk()) << status.exceptionMessage();
    expectStrictSetUidLog(uid);

    // setUidCleartextPenalty Policy:Accept with randomUid
    status = mNetd->strictUidCleartextPenalty(uid, INetd::PENALTY_POLICY_ACCEPT);
    expectStrictSetUidAccept(uid);

    // setUidCleartextPenalty Policy:Reject with randomUid
    status = mNetd->strictUidCleartextPenalty(uid, INetd::PENALTY_POLICY_REJECT);
    EXPECT_TRUE(status.isOk()) << status.exceptionMessage();
    expectStrictSetUidReject(uid);

    // setUidCleartextPenalty Policy:Accept with randomUid
    status = mNetd->strictUidCleartextPenalty(uid, INetd::PENALTY_POLICY_ACCEPT);
    expectStrictSetUidAccept(uid);

    // test wrong policy
    int32_t wrongPolicy = -123;
    status = mNetd->strictUidCleartextPenalty(uid, wrongPolicy);
    EXPECT_EQ(EINVAL, status.serviceSpecificErrorCode());
}

namespace {

std::vector<std::string> findProcesses(const std::string& processName) {
    // Output looks like:
    // clat          4963   850 1 12:16:51 ?     00:00:00 clatd-netd10a88 -i netd10a88 ...
    // ...
    // root          5221  5219 0 12:18:12 ?     00:00:00 sh -c ps -Af | grep ' clatd-netdcc1a0'

    std::string cmd = StringPrintf("ps -Af | grep '[0-9] %s'", processName.c_str());
    return runCommand(cmd.c_str());
}

bool processExists(const std::string& processName) {
    return (findProcesses(processName).size()) ? true : false;
}

}  // namespace

TEST_F(BinderTest, ClatdStartStop) {
    binder::Status status;

    const std::string clatdName = StringPrintf("clatd-%s", sTun.name().c_str());
    std::string clatAddress;
    std::string nat64Prefix = "2001:db8:cafe:f00d:1:2::/96";

    // Can't start clatd on an interface that's not part of any network...
    status = mNetd->clatdStart(sTun.name(), nat64Prefix, &clatAddress);
    EXPECT_FALSE(status.isOk());
    EXPECT_EQ(ENODEV, status.serviceSpecificErrorCode());

    // ... so create a test physical network and add our tun to it.
    EXPECT_TRUE(mNetd->networkCreatePhysical(TEST_NETID1, INetd::PERMISSION_NONE).isOk());
    EXPECT_TRUE(mNetd->networkAddInterface(TEST_NETID1, sTun.name()).isOk());

    // Prefix must be 96 bits long.
    status = mNetd->clatdStart(sTun.name(), "2001:db8:cafe:f00d::/64", &clatAddress);
    EXPECT_FALSE(status.isOk());
    EXPECT_EQ(EINVAL, status.serviceSpecificErrorCode());

    // Can't start clatd unless there's a default route...
    status = mNetd->clatdStart(sTun.name(), nat64Prefix, &clatAddress);
    EXPECT_FALSE(status.isOk());
    EXPECT_EQ(EADDRNOTAVAIL, status.serviceSpecificErrorCode());

    // so add a default route.
    EXPECT_TRUE(mNetd->networkAddRoute(TEST_NETID1, sTun.name(), "::/0", "").isOk());

    // Can't start clatd unless there's a global address...
    status = mNetd->clatdStart(sTun.name(), nat64Prefix, &clatAddress);
    EXPECT_FALSE(status.isOk());
    EXPECT_EQ(EADDRNOTAVAIL, status.serviceSpecificErrorCode());

    // ... so add a global address.
    const std::string v6 = "2001:db8:1:2:f076:ae99:124e:aa99";
<<<<<<< HEAD
    EXPECT_EQ(0, ifc_add_address(sTun.name().c_str(), v6.c_str(), 64));
=======
    EXPECT_EQ(0, sTun.addAddress(v6.c_str(), 64));
>>>>>>> a219651a

    // Now expect clatd to start successfully.
    status = mNetd->clatdStart(sTun.name(), nat64Prefix, &clatAddress);
    EXPECT_TRUE(status.isOk());
    EXPECT_EQ(0, status.serviceSpecificErrorCode());

    // Starting it again returns EBUSY.
    status = mNetd->clatdStart(sTun.name(), nat64Prefix, &clatAddress);
    EXPECT_FALSE(status.isOk());
    EXPECT_EQ(EBUSY, status.serviceSpecificErrorCode());

    std::vector<std::string> processes = findProcesses(clatdName);
    EXPECT_EQ(1U, processes.size());

    // Expect clatd to stop successfully.
    status = mNetd->clatdStop(sTun.name());
    EXPECT_TRUE(status.isOk()) << status.exceptionMessage();
    EXPECT_FALSE(processExists(clatdName));

    // Stopping a clatd that doesn't exist returns ENODEV.
    status = mNetd->clatdStop(sTun.name());
    EXPECT_FALSE(status.isOk());
    EXPECT_EQ(ENODEV, status.serviceSpecificErrorCode());
    EXPECT_FALSE(processExists(clatdName));

    // Clean up.
    EXPECT_TRUE(mNetd->networkRemoveRoute(TEST_NETID1, sTun.name(), "::/0", "").isOk());
    EXPECT_EQ(0, ifc_del_address(sTun.name().c_str(), v6.c_str(), 64));
    EXPECT_TRUE(mNetd->networkDestroy(TEST_NETID1).isOk());
}

namespace {

bool getIpfwdV4Enable() {
    static const char ipv4IpfwdCmd[] = "cat /proc/sys/net/ipv4/ip_forward";
    std::vector<std::string> result = runCommand(ipv4IpfwdCmd);
    EXPECT_TRUE(!result.empty());
    int v4Enable = std::stoi(result[0]);
    return v4Enable;
}

bool getIpfwdV6Enable() {
    static const char ipv6IpfwdCmd[] = "cat proc/sys/net/ipv6/conf/all/forwarding";
    std::vector<std::string> result = runCommand(ipv6IpfwdCmd);
    EXPECT_TRUE(!result.empty());
    int v6Enable = std::stoi(result[0]);
    return v6Enable;
}

void expectIpfwdEnable(bool enable) {
    int enableIPv4 = getIpfwdV4Enable();
    int enableIPv6 = getIpfwdV6Enable();
    EXPECT_EQ(enable, enableIPv4);
    EXPECT_EQ(enable, enableIPv6);
}

bool ipRuleIpfwdExists(const char* ipVersion, const std::string& ipfwdRule) {
    std::vector<std::string> rules = listIpRules(ipVersion);
    for (const auto& rule : rules) {
        if (rule.find(ipfwdRule) != std::string::npos) {
            return true;
        }
    }
    return false;
}

void expectIpfwdRuleExists(const char* fromIf, const char* toIf) {
    std::string ipfwdRule = StringPrintf("18000:\tfrom all iif %s lookup %s ", fromIf, toIf);

    for (const auto& ipVersion : {IP_RULE_V4, IP_RULE_V6}) {
        EXPECT_TRUE(ipRuleIpfwdExists(ipVersion, ipfwdRule));
    }
}

void expectIpfwdRuleNotExists(const char* fromIf, const char* toIf) {
    std::string ipfwdRule = StringPrintf("18000:\tfrom all iif %s lookup %s ", fromIf, toIf);

    for (const auto& ipVersion : {IP_RULE_V4, IP_RULE_V6}) {
        EXPECT_FALSE(ipRuleIpfwdExists(ipVersion, ipfwdRule));
    }
}

}  // namespace

TEST_F(BinderTest, TestIpfwdEnableDisableStatusForwarding) {
    // Netd default enable Ipfwd with requester NetdHwService
    const std::string defaultRequester = "NetdHwService";

    binder::Status status = mNetd->ipfwdDisableForwarding(defaultRequester);
    EXPECT_TRUE(status.isOk()) << status.exceptionMessage();
    expectIpfwdEnable(false);

    bool ipfwdEnabled;
    status = mNetd->ipfwdEnabled(&ipfwdEnabled);
    EXPECT_TRUE(status.isOk()) << status.exceptionMessage();
    EXPECT_FALSE(ipfwdEnabled);

    status = mNetd->ipfwdEnableForwarding(defaultRequester);
    EXPECT_TRUE(status.isOk()) << status.exceptionMessage();
    expectIpfwdEnable(true);

    status = mNetd->ipfwdEnabled(&ipfwdEnabled);
    EXPECT_TRUE(status.isOk()) << status.exceptionMessage();
    EXPECT_TRUE(ipfwdEnabled);
}

TEST_F(BinderTest, TestIpfwdAddRemoveInterfaceForward) {
  // Add test physical network
  EXPECT_TRUE(
      mNetd->networkCreatePhysical(TEST_NETID1, INetd::PERMISSION_NONE).isOk());
  EXPECT_TRUE(mNetd->networkAddInterface(TEST_NETID1, sTun.name()).isOk());
  EXPECT_TRUE(
      mNetd->networkCreatePhysical(TEST_NETID2, INetd::PERMISSION_NONE).isOk());
  EXPECT_TRUE(mNetd->networkAddInterface(TEST_NETID2, sTun2.name()).isOk());

  binder::Status status =
      mNetd->ipfwdAddInterfaceForward(sTun.name(), sTun2.name());
  EXPECT_TRUE(status.isOk()) << status.exceptionMessage();
  expectIpfwdRuleExists(sTun.name().c_str(), sTun2.name().c_str());

  status = mNetd->ipfwdRemoveInterfaceForward(sTun.name(), sTun2.name());
  EXPECT_TRUE(status.isOk()) << status.exceptionMessage();
  expectIpfwdRuleNotExists(sTun.name().c_str(), sTun2.name().c_str());
}

namespace {

constexpr char BANDWIDTH_INPUT[] = "bw_INPUT";
constexpr char BANDWIDTH_OUTPUT[] = "bw_OUTPUT";
constexpr char BANDWIDTH_FORWARD[] = "bw_FORWARD";
constexpr char BANDWIDTH_NAUGHTY[] = "bw_penalty_box";
constexpr char BANDWIDTH_NICE[] = "bw_happy_box";
constexpr char BANDWIDTH_ALERT[] = "bw_global_alert";

// TODO: Move iptablesTargetsExists and listIptablesRuleByTable to the top.
//       Use either a std::vector<std::string> of things to match, or a variadic function.
bool iptablesTargetsExists(const char* binary, int expectedCount, const char* table,
                           const char* chainName, const std::string& expectedTargetA,
                           const std::string& expectedTargetB) {
    std::vector<std::string> rules = listIptablesRuleByTable(binary, table, chainName);
    int matchCount = 0;

    for (const auto& rule : rules) {
        if (rule.find(expectedTargetA) != std::string::npos) {
            if (rule.find(expectedTargetB) != std::string::npos) {
                matchCount++;
            }
        }
    }
    return matchCount == expectedCount;
}

void expectXtQuotaValueEqual(const char* ifname, long quotaBytes) {
    std::string path = StringPrintf("/proc/net/xt_quota/%s", ifname);
    std::string result = "";

    EXPECT_TRUE(ReadFileToString(path, &result));
    // Quota value might be decreased while matching packets
    EXPECT_GE(quotaBytes, std::stol(Trim(result)));
}

void expectBandwidthInterfaceQuotaRuleExists(const char* ifname, long quotaBytes) {
    std::string BANDWIDTH_COSTLY_IF = StringPrintf("bw_costly_%s", ifname);
    std::string quotaRule = StringPrintf("quota %s", ifname);

    for (const auto& binary : {IPTABLES_PATH, IP6TABLES_PATH}) {
        EXPECT_TRUE(iptablesTargetsExists(binary, 1, FILTER_TABLE, BANDWIDTH_INPUT, ifname,
                                          BANDWIDTH_COSTLY_IF));
        EXPECT_TRUE(iptablesTargetsExists(binary, 1, FILTER_TABLE, BANDWIDTH_OUTPUT, ifname,
                                          BANDWIDTH_COSTLY_IF));
        EXPECT_TRUE(iptablesTargetsExists(binary, 2, FILTER_TABLE, BANDWIDTH_FORWARD, ifname,
                                          BANDWIDTH_COSTLY_IF));
        EXPECT_TRUE(iptablesRuleExists(binary, BANDWIDTH_COSTLY_IF.c_str(), BANDWIDTH_NAUGHTY));
        EXPECT_TRUE(iptablesRuleExists(binary, BANDWIDTH_COSTLY_IF.c_str(), quotaRule));
    }
    expectXtQuotaValueEqual(ifname, quotaBytes);
}

void expectBandwidthInterfaceQuotaRuleDoesNotExist(const char* ifname) {
    std::string BANDWIDTH_COSTLY_IF = StringPrintf("bw_costly_%s", ifname);
    std::string quotaRule = StringPrintf("quota %s", ifname);

    for (const auto& binary : {IPTABLES_PATH, IP6TABLES_PATH}) {
        EXPECT_FALSE(iptablesTargetsExists(binary, 1, FILTER_TABLE, BANDWIDTH_INPUT, ifname,
                                           BANDWIDTH_COSTLY_IF));
        EXPECT_FALSE(iptablesTargetsExists(binary, 1, FILTER_TABLE, BANDWIDTH_OUTPUT, ifname,
                                           BANDWIDTH_COSTLY_IF));
        EXPECT_FALSE(iptablesTargetsExists(binary, 2, FILTER_TABLE, BANDWIDTH_FORWARD, ifname,
                                           BANDWIDTH_COSTLY_IF));
        EXPECT_FALSE(iptablesRuleExists(binary, BANDWIDTH_COSTLY_IF.c_str(), BANDWIDTH_NAUGHTY));
        EXPECT_FALSE(iptablesRuleExists(binary, BANDWIDTH_COSTLY_IF.c_str(), quotaRule));
    }
}

void expectBandwidthInterfaceAlertRuleExists(const char* ifname, long alertBytes) {
    std::string BANDWIDTH_COSTLY_IF = StringPrintf("bw_costly_%s", ifname);
    std::string alertRule = StringPrintf("quota %sAlert", ifname);
    std::string alertName = StringPrintf("%sAlert", ifname);

    for (const auto& binary : {IPTABLES_PATH, IP6TABLES_PATH}) {
        EXPECT_TRUE(iptablesRuleExists(binary, BANDWIDTH_COSTLY_IF.c_str(), alertRule));
    }
    expectXtQuotaValueEqual(alertName.c_str(), alertBytes);
}

void expectBandwidthInterfaceAlertRuleDoesNotExist(const char* ifname) {
    std::string BANDWIDTH_COSTLY_IF = StringPrintf("bw_costly_%s", ifname);
    std::string alertRule = StringPrintf("quota %sAlert", ifname);

    for (const auto& binary : {IPTABLES_PATH, IP6TABLES_PATH}) {
        EXPECT_FALSE(iptablesRuleExists(binary, BANDWIDTH_COSTLY_IF.c_str(), alertRule));
    }
}

void expectBandwidthGlobalAlertRuleExists(long alertBytes) {
    static const char globalAlertRule[] = "quota globalAlert";
    static const char globalAlertName[] = "globalAlert";

    for (const auto& binary : {IPTABLES_PATH, IP6TABLES_PATH}) {
        EXPECT_TRUE(iptablesRuleExists(binary, BANDWIDTH_ALERT, globalAlertRule));
    }
    expectXtQuotaValueEqual(globalAlertName, alertBytes);
}

void expectBandwidthManipulateSpecialAppRuleExists(const char* chain, const char* target, int uid) {
    std::string uidRule = StringPrintf("owner UID match %u", uid);

    for (const auto& binary : {IPTABLES_PATH, IP6TABLES_PATH}) {
        EXPECT_TRUE(iptablesTargetsExists(binary, 1, FILTER_TABLE, chain, target, uidRule));
    }
}

void expectBandwidthManipulateSpecialAppRuleDoesNotExist(const char* chain, int uid) {
    std::string uidRule = StringPrintf("owner UID match %u", uid);

    for (const auto& binary : {IPTABLES_PATH, IP6TABLES_PATH}) {
        EXPECT_FALSE(iptablesRuleExists(binary, chain, uidRule));
    }
}

}  // namespace

TEST_F(BinderTest, BandwidthSetRemoveInterfaceQuota) {
    long testQuotaBytes = 5550;

    // Add test physical network
    EXPECT_TRUE(mNetd->networkCreatePhysical(TEST_NETID1, INetd::PERMISSION_NONE).isOk());
    EXPECT_TRUE(mNetd->networkAddInterface(TEST_NETID1, sTun.name()).isOk());

    binder::Status status = mNetd->bandwidthSetInterfaceQuota(sTun.name(), testQuotaBytes);
    EXPECT_TRUE(status.isOk()) << status.exceptionMessage();
    expectBandwidthInterfaceQuotaRuleExists(sTun.name().c_str(), testQuotaBytes);

    status = mNetd->bandwidthRemoveInterfaceQuota(sTun.name());
    EXPECT_TRUE(status.isOk()) << status.exceptionMessage();
    expectBandwidthInterfaceQuotaRuleDoesNotExist(sTun.name().c_str());

    // Remove test physical network
    EXPECT_TRUE(mNetd->networkDestroy(TEST_NETID1).isOk());
}

TEST_F(BinderTest, BandwidthSetRemoveInterfaceAlert) {
    long testAlertBytes = 373;
    // Add test physical network
    EXPECT_TRUE(mNetd->networkCreatePhysical(TEST_NETID1, INetd::PERMISSION_NONE).isOk());
    EXPECT_TRUE(mNetd->networkAddInterface(TEST_NETID1, sTun.name()).isOk());
    // Need to have a prior interface quota set to set an alert
    binder::Status status = mNetd->bandwidthSetInterfaceQuota(sTun.name(), testAlertBytes);
    status = mNetd->bandwidthSetInterfaceAlert(sTun.name(), testAlertBytes);
    EXPECT_TRUE(status.isOk()) << status.exceptionMessage();
    expectBandwidthInterfaceAlertRuleExists(sTun.name().c_str(), testAlertBytes);

    status = mNetd->bandwidthRemoveInterfaceAlert(sTun.name());
    EXPECT_TRUE(status.isOk()) << status.exceptionMessage();
    expectBandwidthInterfaceAlertRuleDoesNotExist(sTun.name().c_str());

    // Remove interface quota
    status = mNetd->bandwidthRemoveInterfaceQuota(sTun.name());
    EXPECT_TRUE(status.isOk()) << status.exceptionMessage();
    expectBandwidthInterfaceQuotaRuleDoesNotExist(sTun.name().c_str());

    // Remove test physical network
    EXPECT_TRUE(mNetd->networkDestroy(TEST_NETID1).isOk());
}

TEST_F(BinderTest, BandwidthSetGlobalAlert) {
    long testAlertBytes = 2097149;

    binder::Status status = mNetd->bandwidthSetGlobalAlert(testAlertBytes);
    EXPECT_TRUE(status.isOk()) << status.exceptionMessage();
    expectBandwidthGlobalAlertRuleExists(testAlertBytes);

    testAlertBytes = 2097152;
    status = mNetd->bandwidthSetGlobalAlert(testAlertBytes);
    EXPECT_TRUE(status.isOk()) << status.exceptionMessage();
    expectBandwidthGlobalAlertRuleExists(testAlertBytes);
}

TEST_F(BinderTest, BandwidthManipulateSpecialApp) {
    SKIP_IF_BPF_SUPPORTED;

    int32_t uid = randomUid();
    static const char targetReject[] = "REJECT";
    static const char targetReturn[] = "RETURN";

    // add NaughtyApp
    binder::Status status = mNetd->bandwidthAddNaughtyApp(uid);
    EXPECT_TRUE(status.isOk()) << status.exceptionMessage();
    expectBandwidthManipulateSpecialAppRuleExists(BANDWIDTH_NAUGHTY, targetReject, uid);

    // remove NaughtyApp
    status = mNetd->bandwidthRemoveNaughtyApp(uid);
    EXPECT_TRUE(status.isOk()) << status.exceptionMessage();
    expectBandwidthManipulateSpecialAppRuleDoesNotExist(BANDWIDTH_NAUGHTY, uid);

    // add NiceApp
    status = mNetd->bandwidthAddNiceApp(uid);
    EXPECT_TRUE(status.isOk()) << status.exceptionMessage();
    expectBandwidthManipulateSpecialAppRuleExists(BANDWIDTH_NICE, targetReturn, uid);

    // remove NiceApp
    status = mNetd->bandwidthRemoveNiceApp(uid);
    EXPECT_TRUE(status.isOk()) << status.exceptionMessage();
    expectBandwidthManipulateSpecialAppRuleDoesNotExist(BANDWIDTH_NICE, uid);
}

namespace {

std::vector<std::string> listIpRoutes(const char* ipVersion, const char* table) {
    std::string command = StringPrintf("%s %s route ls table %s", IP_PATH, ipVersion, table);
    return runCommand(command);
}

bool ipRouteExists(const char* ipVersion, const char* table, const std::string& ipRoute) {
    std::vector<std::string> routes = listIpRoutes(ipVersion, table);
    for (const auto& route : routes) {
        if (route.find(ipRoute) != std::string::npos) {
            return true;
        }
    }
    return false;
}

std::string ipRouteString(const std::string& ifName, const std::string& dst,
                          const std::string& nextHop) {
    std::string dstString = (dst == "0.0.0.0/0" || dst == "::/0") ? "default" : dst;

    if (!nextHop.empty()) {
        dstString += " via " + nextHop;
    }

    return dstString + " dev " + ifName;
}

void expectNetworkRouteExists(const char* ipVersion, const std::string& ifName,
                              const std::string& dst, const std::string& nextHop,
                              const char* table) {
    EXPECT_TRUE(ipRouteExists(ipVersion, table, ipRouteString(ifName, dst, nextHop)));
}

void expectNetworkRouteDoesNotExist(const char* ipVersion, const std::string& ifName,
                                    const std::string& dst, const std::string& nextHop,
                                    const char* table) {
    EXPECT_FALSE(ipRouteExists(ipVersion, table, ipRouteString(ifName, dst, nextHop)));
}

bool ipRuleExists(const char* ipVersion, const std::string& ipRule) {
    std::vector<std::string> rules = listIpRules(ipVersion);
    for (const auto& rule : rules) {
        if (rule.find(ipRule) != std::string::npos) {
            return true;
        }
    }
    return false;
}

void expectNetworkDefaultIpRuleExists(const char* ifName) {
    std::string networkDefaultRule =
            StringPrintf("22000:\tfrom all fwmark 0x0/0xffff iif lo lookup %s", ifName);

    for (const auto& ipVersion : {IP_RULE_V4, IP_RULE_V6}) {
        EXPECT_TRUE(ipRuleExists(ipVersion, networkDefaultRule));
    }
}

void expectNetworkDefaultIpRuleDoesNotExist() {
    static const char networkDefaultRule[] = "22000:\tfrom all fwmark 0x0/0xffff iif lo";

    for (const auto& ipVersion : {IP_RULE_V4, IP_RULE_V6}) {
        EXPECT_FALSE(ipRuleExists(ipVersion, networkDefaultRule));
    }
}

void expectNetworkPermissionIpRuleExists(const char* ifName, int permission) {
    std::string networkPermissionRule = "";
    switch (permission) {
        case INetd::PERMISSION_NONE:
            networkPermissionRule = StringPrintf(
                    "13000:\tfrom all fwmark 0x1ffdd/0x1ffff iif lo lookup %s", ifName);
            break;
        case INetd::PERMISSION_NETWORK:
            networkPermissionRule = StringPrintf(
                    "13000:\tfrom all fwmark 0x5ffdd/0x5ffff iif lo lookup %s", ifName);
            break;
        case INetd::PERMISSION_SYSTEM:
            networkPermissionRule = StringPrintf(
                    "13000:\tfrom all fwmark 0xdffdd/0xdffff iif lo lookup %s", ifName);
            break;
    }

    for (const auto& ipVersion : {IP_RULE_V4, IP_RULE_V6}) {
        EXPECT_TRUE(ipRuleExists(ipVersion, networkPermissionRule));
    }
}

// TODO: It is a duplicate function, need to remove it
bool iptablesNetworkPermissionIptablesRuleExists(const char* binary, const char* chainName,
                                                 const std::string& expectedInterface,
                                                 const std::string& expectedRule,
                                                 const char* table) {
    std::vector<std::string> rules = listIptablesRuleByTable(binary, table, chainName);
    for (const auto& rule : rules) {
        if (rule.find(expectedInterface) != std::string::npos) {
            if (rule.find(expectedRule) != std::string::npos) {
                return true;
            }
        }
    }
    return false;
}

void expectNetworkPermissionIptablesRuleExists(const char* ifName, int permission) {
    static const char ROUTECTRL_INPUT[] = "routectrl_mangle_INPUT";
    std::string networkIncomingPacketMarkRule = "";
    switch (permission) {
        case INetd::PERMISSION_NONE:
            networkIncomingPacketMarkRule = "MARK xset 0x3ffdd/0xffefffff";
            break;
        case INetd::PERMISSION_NETWORK:
            networkIncomingPacketMarkRule = "MARK xset 0x7ffdd/0xffefffff";
            break;
        case INetd::PERMISSION_SYSTEM:
            networkIncomingPacketMarkRule = "MARK xset 0xfffdd/0xffefffff";
            break;
    }

    for (const auto& binary : {IPTABLES_PATH, IP6TABLES_PATH}) {
        EXPECT_TRUE(iptablesNetworkPermissionIptablesRuleExists(
                binary, ROUTECTRL_INPUT, ifName, networkIncomingPacketMarkRule, MANGLE_TABLE));
    }
}

}  // namespace

TEST_F(BinderTest, NetworkAddRemoveRouteUserPermission) {
    static const struct {
        const char* ipVersion;
        const char* testDest;
        const char* testNextHop;
        const bool expectSuccess;
    } kTestData[] = {
            {IP_RULE_V4, "0.0.0.0/0", "", true},
            {IP_RULE_V4, "0.0.0.0/0", "10.251.10.0", true},
            {IP_RULE_V4, "10.251.0.0/16", "", true},
            {IP_RULE_V4, "10.251.0.0/16", "10.251.10.0", true},
            {IP_RULE_V4, "10.251.0.0/16", "fe80::/64", false},
            {IP_RULE_V6, "::/0", "", true},
            {IP_RULE_V6, "::/0", "2001:db8::", true},
            {IP_RULE_V6, "2001:db8:cafe::/64", "2001:db8::", true},
            {IP_RULE_V4, "fe80::/64", "0.0.0.0", false},
    };

    static const struct {
        const char* ipVersion;
        const char* testDest;
        const char* testNextHop;
    } kTestDataWithNextHop[] = {
            {IP_RULE_V4, "10.251.10.0/30", ""},
            {IP_RULE_V6, "2001:db8::/32", ""},
    };

    static const char testTableLegacySystem[] = "legacy_system";
    static const char testTableLegacyNetwork[] = "legacy_network";
    const int testUid = randomUid();
    const std::vector<int32_t> testUids = {testUid};

    // Add test physical network
    EXPECT_TRUE(mNetd->networkCreatePhysical(TEST_NETID1, INetd::PERMISSION_NONE).isOk());
    EXPECT_TRUE(mNetd->networkAddInterface(TEST_NETID1, sTun.name()).isOk());

    // Setup route for testing nextHop
    for (size_t i = 0; i < std::size(kTestDataWithNextHop); i++) {
        const auto& td = kTestDataWithNextHop[i];

        // All route for test tun will disappear once the tun interface is deleted.
        binder::Status status =
                mNetd->networkAddRoute(TEST_NETID1, sTun.name(), td.testDest, td.testNextHop);
        EXPECT_TRUE(status.isOk()) << status.exceptionMessage();
        expectNetworkRouteExists(td.ipVersion, sTun.name(), td.testDest, td.testNextHop,
                                 sTun.name().c_str());

        // Add system permission for test uid, setup route in legacy system table.
        EXPECT_TRUE(mNetd->networkSetPermissionForUser(INetd::PERMISSION_SYSTEM, testUids).isOk());

        status = mNetd->networkAddLegacyRoute(TEST_NETID1, sTun.name(), td.testDest, td.testNextHop,
                                              testUid);
        EXPECT_TRUE(status.isOk()) << status.exceptionMessage();
        expectNetworkRouteExists(td.ipVersion, sTun.name(), td.testDest, td.testNextHop,
                                 testTableLegacySystem);

        // Remove system permission for test uid, setup route in legacy network table.
        EXPECT_TRUE(mNetd->networkClearPermissionForUser(testUids).isOk());

        status = mNetd->networkAddLegacyRoute(TEST_NETID1, sTun.name(), td.testDest, td.testNextHop,
                                              testUid);
        EXPECT_TRUE(status.isOk()) << status.exceptionMessage();
        expectNetworkRouteExists(td.ipVersion, sTun.name(), td.testDest, td.testNextHop,
                                 testTableLegacyNetwork);
    }

    for (size_t i = 0; i < std::size(kTestData); i++) {
        const auto& td = kTestData[i];

        binder::Status status =
                mNetd->networkAddRoute(TEST_NETID1, sTun.name(), td.testDest, td.testNextHop);
        if (td.expectSuccess) {
            EXPECT_TRUE(status.isOk()) << status.exceptionMessage();
            expectNetworkRouteExists(td.ipVersion, sTun.name(), td.testDest, td.testNextHop,
                                     sTun.name().c_str());
        } else {
            EXPECT_EQ(binder::Status::EX_SERVICE_SPECIFIC, status.exceptionCode());
            EXPECT_NE(0, status.serviceSpecificErrorCode());
        }

        status = mNetd->networkRemoveRoute(TEST_NETID1, sTun.name(), td.testDest, td.testNextHop);
        if (td.expectSuccess) {
            EXPECT_TRUE(status.isOk()) << status.exceptionMessage();
            expectNetworkRouteDoesNotExist(td.ipVersion, sTun.name(), td.testDest, td.testNextHop,
                                           sTun.name().c_str());
        } else {
            EXPECT_EQ(binder::Status::EX_SERVICE_SPECIFIC, status.exceptionCode());
            EXPECT_NE(0, status.serviceSpecificErrorCode());
        }

        // Add system permission for test uid, route will be added into legacy system table.
        EXPECT_TRUE(mNetd->networkSetPermissionForUser(INetd::PERMISSION_SYSTEM, testUids).isOk());

        status = mNetd->networkAddLegacyRoute(TEST_NETID1, sTun.name(), td.testDest, td.testNextHop,
                                              testUid);
        if (td.expectSuccess) {
            EXPECT_TRUE(status.isOk()) << status.exceptionMessage();
            expectNetworkRouteExists(td.ipVersion, sTun.name(), td.testDest, td.testNextHop,
                                     testTableLegacySystem);
        } else {
            EXPECT_EQ(binder::Status::EX_SERVICE_SPECIFIC, status.exceptionCode());
            EXPECT_NE(0, status.serviceSpecificErrorCode());
        }

        status = mNetd->networkRemoveLegacyRoute(TEST_NETID1, sTun.name(), td.testDest,
                                                 td.testNextHop, testUid);
        if (td.expectSuccess) {
            EXPECT_TRUE(status.isOk()) << status.exceptionMessage();
            expectNetworkRouteDoesNotExist(td.ipVersion, sTun.name(), td.testDest, td.testNextHop,
                                           testTableLegacySystem);
        } else {
            EXPECT_EQ(binder::Status::EX_SERVICE_SPECIFIC, status.exceptionCode());
            EXPECT_NE(0, status.serviceSpecificErrorCode());
        }

        // Remove system permission for test uid, route will be added into legacy network table.
        EXPECT_TRUE(mNetd->networkClearPermissionForUser(testUids).isOk());

        status = mNetd->networkAddLegacyRoute(TEST_NETID1, sTun.name(), td.testDest, td.testNextHop,
                                              testUid);
        if (td.expectSuccess) {
            EXPECT_TRUE(status.isOk()) << status.exceptionMessage();
            expectNetworkRouteExists(td.ipVersion, sTun.name(), td.testDest, td.testNextHop,
                                     testTableLegacyNetwork);
        } else {
            EXPECT_EQ(binder::Status::EX_SERVICE_SPECIFIC, status.exceptionCode());
            EXPECT_NE(0, status.serviceSpecificErrorCode());
        }

        status = mNetd->networkRemoveLegacyRoute(TEST_NETID1, sTun.name(), td.testDest,
                                                 td.testNextHop, testUid);
        if (td.expectSuccess) {
            EXPECT_TRUE(status.isOk()) << status.exceptionMessage();
            expectNetworkRouteDoesNotExist(td.ipVersion, sTun.name(), td.testDest, td.testNextHop,
                                           testTableLegacyNetwork);
        } else {
            EXPECT_EQ(binder::Status::EX_SERVICE_SPECIFIC, status.exceptionCode());
            EXPECT_NE(0, status.serviceSpecificErrorCode());
        }
    }

    // Remove test physical network
    EXPECT_TRUE(mNetd->networkDestroy(TEST_NETID1).isOk());
}

TEST_F(BinderTest, NetworkPermissionDefault) {
    // Add test physical network
    EXPECT_TRUE(mNetd->networkCreatePhysical(TEST_NETID1, INetd::PERMISSION_NONE).isOk());
    EXPECT_TRUE(mNetd->networkAddInterface(TEST_NETID1, sTun.name()).isOk());

    // Get current default network NetId
    int currentNetid;
    binder::Status status = mNetd->networkGetDefault(&currentNetid);
    EXPECT_TRUE(status.isOk()) << status.exceptionMessage();

    // Test SetDefault
    status = mNetd->networkSetDefault(TEST_NETID1);
    EXPECT_TRUE(status.isOk()) << status.exceptionMessage();
    expectNetworkDefaultIpRuleExists(sTun.name().c_str());

    status = mNetd->networkClearDefault();
    EXPECT_TRUE(status.isOk()) << status.exceptionMessage();
    expectNetworkDefaultIpRuleDoesNotExist();

    // Add default network back
    status = mNetd->networkSetDefault(currentNetid);
    EXPECT_TRUE(status.isOk()) << status.exceptionMessage();

    // Test SetPermission
    status = mNetd->networkSetPermissionForNetwork(TEST_NETID1, INetd::PERMISSION_SYSTEM);
    EXPECT_TRUE(status.isOk()) << status.exceptionMessage();
    expectNetworkPermissionIpRuleExists(sTun.name().c_str(), INetd::PERMISSION_SYSTEM);
    expectNetworkPermissionIptablesRuleExists(sTun.name().c_str(), INetd::PERMISSION_SYSTEM);

    status = mNetd->networkSetPermissionForNetwork(TEST_NETID1, INetd::PERMISSION_NONE);
    EXPECT_TRUE(status.isOk()) << status.exceptionMessage();
    expectNetworkPermissionIpRuleExists(sTun.name().c_str(), INetd::PERMISSION_NONE);
    expectNetworkPermissionIptablesRuleExists(sTun.name().c_str(), INetd::PERMISSION_NONE);

    // Remove test physical network
    EXPECT_TRUE(mNetd->networkDestroy(TEST_NETID1).isOk());
}

TEST_F(BinderTest, NetworkSetProtectAllowDeny) {
    const int testUid = randomUid();
    binder::Status status = mNetd->networkSetProtectAllow(testUid);
    EXPECT_TRUE(status.isOk()) << status.exceptionMessage();
    bool ret = false;
    status = mNetd->networkCanProtect(testUid, &ret);
    EXPECT_TRUE(ret);

    status = mNetd->networkSetProtectDeny(testUid);
    EXPECT_TRUE(status.isOk()) << status.exceptionMessage();
    status = mNetd->networkCanProtect(testUid, &ret);
    EXPECT_FALSE(ret);
}

namespace {

int readIntFromPath(const std::string& path) {
    std::string result = "";
    EXPECT_TRUE(ReadFileToString(path, &result));
    return std::stoi(result);
}

int getTetherAcceptIPv6Ra(const std::string& ifName) {
    std::string path = StringPrintf("/proc/sys/net/ipv6/conf/%s/accept_ra", ifName.c_str());
    return readIntFromPath(path);
}

bool getTetherAcceptIPv6Dad(const std::string& ifName) {
    std::string path = StringPrintf("/proc/sys/net/ipv6/conf/%s/accept_dad", ifName.c_str());
    return readIntFromPath(path);
}

int getTetherIPv6DadTransmits(const std::string& ifName) {
    std::string path = StringPrintf("/proc/sys/net/ipv6/conf/%s/dad_transmits", ifName.c_str());
    return readIntFromPath(path);
}

bool getTetherEnableIPv6(const std::string& ifName) {
    std::string path = StringPrintf("/proc/sys/net/ipv6/conf/%s/disable_ipv6", ifName.c_str());
    int disableIPv6 = readIntFromPath(path);
    return !disableIPv6;
}

bool interfaceListContains(const std::vector<std::string>& ifList, const std::string& ifName) {
    for (const auto& iface : ifList) {
        if (iface == ifName) {
            return true;
        }
    }
    return false;
}

void expectTetherInterfaceConfigureForIPv6Router(const std::string& ifName) {
    EXPECT_EQ(getTetherAcceptIPv6Ra(ifName), 0);
    EXPECT_FALSE(getTetherAcceptIPv6Dad(ifName));
    EXPECT_EQ(getTetherIPv6DadTransmits(ifName), 0);
    EXPECT_TRUE(getTetherEnableIPv6(ifName));
}

void expectTetherInterfaceConfigureForIPv6Client(const std::string& ifName) {
    EXPECT_EQ(getTetherAcceptIPv6Ra(ifName), 2);
    EXPECT_TRUE(getTetherAcceptIPv6Dad(ifName));
    EXPECT_EQ(getTetherIPv6DadTransmits(ifName), 1);
    EXPECT_FALSE(getTetherEnableIPv6(ifName));
}

void expectTetherInterfaceExists(const std::vector<std::string>& ifList,
                                 const std::string& ifName) {
    EXPECT_TRUE(interfaceListContains(ifList, ifName));
}

void expectTetherInterfaceNotExists(const std::vector<std::string>& ifList,
                                    const std::string& ifName) {
    EXPECT_FALSE(interfaceListContains(ifList, ifName));
}

void expectTetherDnsListEquals(const std::vector<std::string>& dnsList,
                               const std::vector<std::string>& testDnsAddrs) {
    EXPECT_TRUE(dnsList == testDnsAddrs);
}

}  // namespace

TEST_F(BinderTest, TetherStartStopStatus) {
    std::vector<std::string> noDhcpRange = {};
    static const char dnsdName[] = "dnsmasq";

    binder::Status status = mNetd->tetherStart(noDhcpRange);
    EXPECT_TRUE(status.isOk()) << status.exceptionMessage();
    EXPECT_TRUE(processExists(dnsdName));

    bool tetherEnabled;
    status = mNetd->tetherIsEnabled(&tetherEnabled);
    EXPECT_TRUE(status.isOk()) << status.exceptionMessage();
    EXPECT_TRUE(tetherEnabled);

    status = mNetd->tetherStop();
    EXPECT_TRUE(status.isOk()) << status.exceptionMessage();
    EXPECT_FALSE(processExists(dnsdName));

    status = mNetd->tetherIsEnabled(&tetherEnabled);
    EXPECT_TRUE(status.isOk()) << status.exceptionMessage();
    EXPECT_FALSE(tetherEnabled);
}

TEST_F(BinderTest, TetherInterfaceAddRemoveList) {
    // TODO: verify if dnsmasq update interface successfully

    binder::Status status = mNetd->tetherInterfaceAdd(sTun.name());
    EXPECT_TRUE(status.isOk()) << status.exceptionMessage();
    expectTetherInterfaceConfigureForIPv6Router(sTun.name());

    std::vector<std::string> ifList;
    status = mNetd->tetherInterfaceList(&ifList);
    EXPECT_TRUE(status.isOk()) << status.exceptionMessage();
    expectTetherInterfaceExists(ifList, sTun.name());

    status = mNetd->tetherInterfaceRemove(sTun.name());
    EXPECT_TRUE(status.isOk()) << status.exceptionMessage();
    expectTetherInterfaceConfigureForIPv6Client(sTun.name());

    status = mNetd->tetherInterfaceList(&ifList);
    EXPECT_TRUE(status.isOk()) << status.exceptionMessage();
    expectTetherInterfaceNotExists(ifList, sTun.name());
}

TEST_F(BinderTest, TetherDnsSetList) {
    // TODO: verify if dnsmasq update dns successfully
    std::vector<std::string> testDnsAddrs = {"192.168.1.37", "213.137.100.3"};

    binder::Status status = mNetd->tetherDnsSet(TEST_NETID1, testDnsAddrs);
    EXPECT_TRUE(status.isOk()) << status.exceptionMessage();

    std::vector<std::string> dnsList;
    status = mNetd->tetherDnsList(&dnsList);
    EXPECT_TRUE(status.isOk()) << status.exceptionMessage();
    expectTetherDnsListEquals(dnsList, testDnsAddrs);
}

namespace {

constexpr char FIREWALL_INPUT[] = "fw_INPUT";
constexpr char FIREWALL_OUTPUT[] = "fw_OUTPUT";
constexpr char FIREWALL_FORWARD[] = "fw_FORWARD";
constexpr char FIREWALL_DOZABLE[] = "fw_dozable";
constexpr char FIREWALL_POWERSAVE[] = "fw_powersave";
constexpr char FIREWALL_STANDBY[] = "fw_standby";
constexpr char targetReturn[] = "RETURN";
constexpr char targetDrop[] = "DROP";

void expectFirewallWhitelistMode() {
    static const char dropRule[] = "DROP       all";
    static const char rejectRule[] = "REJECT     all";
    for (const auto& binary : {IPTABLES_PATH, IP6TABLES_PATH}) {
        EXPECT_TRUE(iptablesRuleExists(binary, FIREWALL_INPUT, dropRule));
        EXPECT_TRUE(iptablesRuleExists(binary, FIREWALL_OUTPUT, rejectRule));
        EXPECT_TRUE(iptablesRuleExists(binary, FIREWALL_FORWARD, rejectRule));
    }
}

void expectFirewallBlacklistMode() {
    for (const auto& binary : {IPTABLES_PATH, IP6TABLES_PATH}) {
        EXPECT_EQ(2, iptablesRuleLineLength(binary, FIREWALL_INPUT));
        EXPECT_EQ(2, iptablesRuleLineLength(binary, FIREWALL_OUTPUT));
        EXPECT_EQ(2, iptablesRuleLineLength(binary, FIREWALL_FORWARD));
    }
}

bool iptablesFirewallInterfaceFirstRuleExists(const char* binary, const char* chainName,
                                              const std::string& expectedInterface,
                                              const std::string& expectedRule) {
    std::vector<std::string> rules = listIptablesRuleByTable(binary, FILTER_TABLE, chainName);
    // Expected rule:
    // Chain fw_INPUT (1 references)
    // pkts bytes target     prot opt in     out     source               destination
    // 0     0 RETURN     all  --  expectedInterface *       0.0.0.0/0            0.0.0.0/0
    // 0     0 DROP       all  --  *      *       0.0.0.0/0            0.0.0.0/0
    int firstRuleIndex = 2;
    if (rules.size() < 4) return false;
    if (rules[firstRuleIndex].find(expectedInterface) != std::string::npos) {
        if (rules[firstRuleIndex].find(expectedRule) != std::string::npos) {
            return true;
        }
    }
    return false;
}

// TODO: It is a duplicate function, need to remove it
bool iptablesFirewallInterfaceRuleExists(const char* binary, const char* chainName,
                                         const std::string& expectedInterface,
                                         const std::string& expectedRule) {
    std::vector<std::string> rules = listIptablesRuleByTable(binary, FILTER_TABLE, chainName);
    for (const auto& rule : rules) {
        if (rule.find(expectedInterface) != std::string::npos) {
            if (rule.find(expectedRule) != std::string::npos) {
                return true;
            }
        }
    }
    return false;
}

void expectFirewallInterfaceRuleAllowExists(const std::string& ifname) {
    static const char returnRule[] = "RETURN     all";
    for (const auto& binary : {IPTABLES_PATH, IP6TABLES_PATH}) {
        EXPECT_TRUE(iptablesFirewallInterfaceFirstRuleExists(binary, FIREWALL_INPUT, ifname,
                                                             returnRule));
        EXPECT_TRUE(iptablesFirewallInterfaceFirstRuleExists(binary, FIREWALL_OUTPUT, ifname,
                                                             returnRule));
    }
}

void expectFireWallInterfaceRuleAllowDoesNotExist(const std::string& ifname) {
    static const char returnRule[] = "RETURN     all";
    for (const auto& binary : {IPTABLES_PATH, IP6TABLES_PATH}) {
        EXPECT_FALSE(
                iptablesFirewallInterfaceRuleExists(binary, FIREWALL_INPUT, ifname, returnRule));
        EXPECT_FALSE(
                iptablesFirewallInterfaceRuleExists(binary, FIREWALL_OUTPUT, ifname, returnRule));
    }
}

bool iptablesFirewallUidFirstRuleExists(const char* binary, const char* chainName,
                                        const std::string& expectedTarget,
                                        const std::string& expectedRule) {
    std::vector<std::string> rules = listIptablesRuleByTable(binary, FILTER_TABLE, chainName);
    int firstRuleIndex = 2;
    if (rules.size() < 4) return false;
    if (rules[firstRuleIndex].find(expectedTarget) != std::string::npos) {
        if (rules[firstRuleIndex].find(expectedRule) != std::string::npos) {
            return true;
        }
    }
    return false;
}

bool iptablesFirewallUidLastRuleExists(const char* binary, const char* chainName,
                                       const std::string& expectedTarget,
                                       const std::string& expectedRule) {
    std::vector<std::string> rules = listIptablesRuleByTable(binary, FILTER_TABLE, chainName);
    int lastRuleIndex = rules.size() - 1;
    if (lastRuleIndex < 0) return false;
    if (rules[lastRuleIndex].find(expectedTarget) != std::string::npos) {
        if (rules[lastRuleIndex].find(expectedRule) != std::string::npos) {
            return true;
        }
    }
    return false;
}

void expectFirewallUidFirstRuleExists(const char* chainName, int32_t uid) {
    std::string uidRule = StringPrintf("owner UID match %u", uid);
    for (const auto& binary : {IPTABLES_PATH, IP6TABLES_PATH})
        EXPECT_TRUE(iptablesFirewallUidFirstRuleExists(binary, chainName, targetReturn, uidRule));
}

void expectFirewallUidFirstRuleDoesNotExist(const char* chainName, int32_t uid) {
    std::string uidRule = StringPrintf("owner UID match %u", uid);
    for (const auto& binary : {IPTABLES_PATH, IP6TABLES_PATH})
        EXPECT_FALSE(iptablesFirewallUidFirstRuleExists(binary, chainName, targetReturn, uidRule));
}

void expectFirewallUidLastRuleExists(const char* chainName, int32_t uid) {
    std::string uidRule = StringPrintf("owner UID match %u", uid);
    for (const auto& binary : {IPTABLES_PATH, IP6TABLES_PATH})
        EXPECT_TRUE(iptablesFirewallUidLastRuleExists(binary, chainName, targetDrop, uidRule));
}

void expectFirewallUidLastRuleDoesNotExist(const char* chainName, int32_t uid) {
    std::string uidRule = StringPrintf("owner UID match %u", uid);
    for (const auto& binary : {IPTABLES_PATH, IP6TABLES_PATH})
        EXPECT_FALSE(iptablesFirewallUidLastRuleExists(binary, chainName, targetDrop, uidRule));
}

bool iptablesFirewallChildChainsLastRuleExists(const char* binary, const char* chainName) {
    std::vector<std::string> inputRules =
            listIptablesRuleByTable(binary, FILTER_TABLE, FIREWALL_INPUT);
    std::vector<std::string> outputRules =
            listIptablesRuleByTable(binary, FILTER_TABLE, FIREWALL_OUTPUT);
    int inputLastRuleIndex = inputRules.size() - 1;
    int outputLastRuleIndex = outputRules.size() - 1;

    if (inputLastRuleIndex < 0 || outputLastRuleIndex < 0) return false;
    if (inputRules[inputLastRuleIndex].find(chainName) != std::string::npos) {
        if (outputRules[outputLastRuleIndex].find(chainName) != std::string::npos) {
            return true;
        }
    }
    return false;
}

void expectFirewallChildChainsLastRuleExists(const char* chainRule) {
    for (const auto& binary : {IPTABLES_PATH, IP6TABLES_PATH})
        EXPECT_TRUE(iptablesFirewallChildChainsLastRuleExists(binary, chainRule));
}

void expectFirewallChildChainsLastRuleDoesNotExist(const char* chainRule) {
    for (const auto& binary : {IPTABLES_PATH, IP6TABLES_PATH}) {
        EXPECT_FALSE(iptablesRuleExists(binary, FIREWALL_INPUT, chainRule));
        EXPECT_FALSE(iptablesRuleExists(binary, FIREWALL_OUTPUT, chainRule));
    }
}

}  // namespace

TEST_F(BinderTest, FirewallSetFirewallType) {
    binder::Status status = mNetd->firewallSetFirewallType(INetd::FIREWALL_WHITELIST);
    EXPECT_TRUE(status.isOk()) << status.exceptionMessage();
    expectFirewallWhitelistMode();

    status = mNetd->firewallSetFirewallType(INetd::FIREWALL_BLACKLIST);
    EXPECT_TRUE(status.isOk()) << status.exceptionMessage();
    expectFirewallBlacklistMode();

    // set firewall type blacklist twice
    mNetd->firewallSetFirewallType(INetd::FIREWALL_BLACKLIST);
    status = mNetd->firewallSetFirewallType(INetd::FIREWALL_BLACKLIST);
    EXPECT_TRUE(status.isOk()) << status.exceptionMessage();
    expectFirewallBlacklistMode();

    // set firewall type whitelist twice
    mNetd->firewallSetFirewallType(INetd::FIREWALL_WHITELIST);
    status = mNetd->firewallSetFirewallType(INetd::FIREWALL_WHITELIST);
    EXPECT_TRUE(status.isOk()) << status.exceptionMessage();
    expectFirewallWhitelistMode();

    // reset firewall type to default
    status = mNetd->firewallSetFirewallType(INetd::FIREWALL_BLACKLIST);
    EXPECT_TRUE(status.isOk()) << status.exceptionMessage();
    expectFirewallBlacklistMode();
}

TEST_F(BinderTest, FirewallSetInterfaceRule) {
    // setinterfaceRule is not supported in BLACKLIST MODE
    binder::Status status = mNetd->firewallSetFirewallType(INetd::FIREWALL_BLACKLIST);
    EXPECT_TRUE(status.isOk()) << status.exceptionMessage();

    status = mNetd->firewallSetInterfaceRule(sTun.name(), INetd::FIREWALL_RULE_ALLOW);
    EXPECT_FALSE(status.isOk()) << status.exceptionMessage();

    // set WHITELIST mode first
    status = mNetd->firewallSetFirewallType(INetd::FIREWALL_WHITELIST);
    EXPECT_TRUE(status.isOk()) << status.exceptionMessage();

    status = mNetd->firewallSetInterfaceRule(sTun.name(), INetd::FIREWALL_RULE_ALLOW);
    EXPECT_TRUE(status.isOk()) << status.exceptionMessage();
    expectFirewallInterfaceRuleAllowExists(sTun.name());

    status = mNetd->firewallSetInterfaceRule(sTun.name(), INetd::FIREWALL_RULE_DENY);
    EXPECT_TRUE(status.isOk()) << status.exceptionMessage();
    expectFireWallInterfaceRuleAllowDoesNotExist(sTun.name());

    // reset firewall mode to default
    status = mNetd->firewallSetFirewallType(INetd::FIREWALL_BLACKLIST);
    EXPECT_TRUE(status.isOk()) << status.exceptionMessage();
    expectFirewallBlacklistMode();
}

TEST_F(BinderTest, FirewallSetUidRule) {
    SKIP_IF_BPF_SUPPORTED;

    int32_t uid = randomUid();

    // Doze allow
    binder::Status status = mNetd->firewallSetUidRule(INetd::FIREWALL_CHAIN_DOZABLE, uid,
                                                      INetd::FIREWALL_RULE_ALLOW);
    EXPECT_TRUE(status.isOk()) << status.exceptionMessage();
    expectFirewallUidFirstRuleExists(FIREWALL_DOZABLE, uid);

    // Doze deny
    status = mNetd->firewallSetUidRule(INetd::FIREWALL_CHAIN_DOZABLE, uid,
                                       INetd::FIREWALL_RULE_DENY);
    EXPECT_TRUE(status.isOk()) << status.exceptionMessage();
    expectFirewallUidFirstRuleDoesNotExist(FIREWALL_DOZABLE, uid);

    // Powersave allow
    status = mNetd->firewallSetUidRule(INetd::FIREWALL_CHAIN_POWERSAVE, uid,
                                       INetd::FIREWALL_RULE_ALLOW);
    EXPECT_TRUE(status.isOk()) << status.exceptionMessage();
    expectFirewallUidFirstRuleExists(FIREWALL_POWERSAVE, uid);

    // Powersave deny
    status = mNetd->firewallSetUidRule(INetd::FIREWALL_CHAIN_POWERSAVE, uid,
                                       INetd::FIREWALL_RULE_DENY);
    EXPECT_TRUE(status.isOk()) << status.exceptionMessage();
    expectFirewallUidFirstRuleDoesNotExist(FIREWALL_POWERSAVE, uid);

    // Standby deny
    status = mNetd->firewallSetUidRule(INetd::FIREWALL_CHAIN_STANDBY, uid,
                                       INetd::FIREWALL_RULE_DENY);
    EXPECT_TRUE(status.isOk()) << status.exceptionMessage();
    expectFirewallUidLastRuleExists(FIREWALL_STANDBY, uid);

    // Standby allow
    status = mNetd->firewallSetUidRule(INetd::FIREWALL_CHAIN_STANDBY, uid,
                                       INetd::FIREWALL_RULE_ALLOW);
    EXPECT_TRUE(status.isOk()) << status.exceptionMessage();
    expectFirewallUidLastRuleDoesNotExist(FIREWALL_STANDBY, uid);

    // None deny in BLACKLIST
    status = mNetd->firewallSetUidRule(INetd::FIREWALL_CHAIN_NONE, uid, INetd::FIREWALL_RULE_DENY);
    EXPECT_TRUE(status.isOk()) << status.exceptionMessage();
    expectFirewallUidLastRuleExists(FIREWALL_INPUT, uid);
    expectFirewallUidLastRuleExists(FIREWALL_OUTPUT, uid);

    // None allow in BLACKLIST
    status = mNetd->firewallSetUidRule(INetd::FIREWALL_CHAIN_NONE, uid, INetd::FIREWALL_RULE_ALLOW);
    EXPECT_TRUE(status.isOk()) << status.exceptionMessage();
    expectFirewallUidLastRuleDoesNotExist(FIREWALL_INPUT, uid);
    expectFirewallUidLastRuleDoesNotExist(FIREWALL_OUTPUT, uid);

    // set firewall type whitelist twice
    status = mNetd->firewallSetFirewallType(INetd::FIREWALL_WHITELIST);
    EXPECT_TRUE(status.isOk()) << status.exceptionMessage();
    expectFirewallWhitelistMode();

    // None allow in WHITELIST
    status = mNetd->firewallSetUidRule(INetd::FIREWALL_CHAIN_NONE, uid, INetd::FIREWALL_RULE_ALLOW);
    EXPECT_TRUE(status.isOk()) << status.exceptionMessage();
    expectFirewallUidFirstRuleExists(FIREWALL_INPUT, uid);
    expectFirewallUidFirstRuleExists(FIREWALL_OUTPUT, uid);

    // None deny in WHITELIST
    status = mNetd->firewallSetUidRule(INetd::FIREWALL_CHAIN_NONE, uid, INetd::FIREWALL_RULE_DENY);
    EXPECT_TRUE(status.isOk()) << status.exceptionMessage();
    expectFirewallUidFirstRuleDoesNotExist(FIREWALL_INPUT, uid);
    expectFirewallUidFirstRuleDoesNotExist(FIREWALL_OUTPUT, uid);

    // reset firewall mode to default
    status = mNetd->firewallSetFirewallType(INetd::FIREWALL_BLACKLIST);
    EXPECT_TRUE(status.isOk()) << status.exceptionMessage();
    expectFirewallBlacklistMode();
}

TEST_F(BinderTest, FirewallEnableDisableChildChains) {
    SKIP_IF_BPF_SUPPORTED;

    binder::Status status = mNetd->firewallEnableChildChain(INetd::FIREWALL_CHAIN_DOZABLE, true);
    EXPECT_TRUE(status.isOk()) << status.exceptionMessage();
    expectFirewallChildChainsLastRuleExists(FIREWALL_DOZABLE);

    status = mNetd->firewallEnableChildChain(INetd::FIREWALL_CHAIN_STANDBY, true);
    EXPECT_TRUE(status.isOk()) << status.exceptionMessage();
    expectFirewallChildChainsLastRuleExists(FIREWALL_STANDBY);

    status = mNetd->firewallEnableChildChain(INetd::FIREWALL_CHAIN_POWERSAVE, true);
    EXPECT_TRUE(status.isOk()) << status.exceptionMessage();
    expectFirewallChildChainsLastRuleExists(FIREWALL_POWERSAVE);

    status = mNetd->firewallEnableChildChain(INetd::FIREWALL_CHAIN_DOZABLE, false);
    EXPECT_TRUE(status.isOk()) << status.exceptionMessage();
    expectFirewallChildChainsLastRuleDoesNotExist(FIREWALL_DOZABLE);

    status = mNetd->firewallEnableChildChain(INetd::FIREWALL_CHAIN_STANDBY, false);
    EXPECT_TRUE(status.isOk()) << status.exceptionMessage();
    expectFirewallChildChainsLastRuleDoesNotExist(FIREWALL_STANDBY);

    status = mNetd->firewallEnableChildChain(INetd::FIREWALL_CHAIN_POWERSAVE, false);
    EXPECT_TRUE(status.isOk()) << status.exceptionMessage();
    expectFirewallChildChainsLastRuleDoesNotExist(FIREWALL_POWERSAVE);
}

namespace {

std::string hwAddrToStr(unsigned char* hwaddr) {
    return StringPrintf("%02x:%02x:%02x:%02x:%02x:%02x", hwaddr[0], hwaddr[1], hwaddr[2], hwaddr[3],
                        hwaddr[4], hwaddr[5]);
}

int ipv4NetmaskToPrefixLength(in_addr_t mask) {
    int prefixLength = 0;
    uint32_t m = ntohl(mask);
    while (m & (1 << 31)) {
        prefixLength++;
        m = m << 1;
    }
    return prefixLength;
}

std::string toStdString(const String16& s) {
    return std::string(String8(s.string()));
}

android::netdutils::StatusOr<ifreq> ioctlByIfName(const std::string& ifName, unsigned long flag) {
    const auto& sys = sSyscalls.get();
    auto fd = sys.socket(AF_INET, SOCK_DGRAM | SOCK_CLOEXEC, 0);
    EXPECT_TRUE(isOk(fd.status()));

    struct ifreq ifr = {};
    strlcpy(ifr.ifr_name, ifName.c_str(), IFNAMSIZ);

    return sys.ioctl(fd.value(), flag, &ifr);
}

std::string getInterfaceHwAddr(const std::string& ifName) {
    auto res = ioctlByIfName(ifName, SIOCGIFHWADDR);

    unsigned char hwaddr[ETH_ALEN] = {};
    if (isOk(res.status())) {
        memcpy((void*) hwaddr, &res.value().ifr_hwaddr.sa_data, ETH_ALEN);
    }

    return hwAddrToStr(hwaddr);
}

int getInterfaceIPv4Prefix(const std::string& ifName) {
    auto res = ioctlByIfName(ifName, SIOCGIFNETMASK);

    int prefixLength = 0;
    if (isOk(res.status())) {
        prefixLength = ipv4NetmaskToPrefixLength(
                ((struct sockaddr_in*) &res.value().ifr_addr)->sin_addr.s_addr);
    }

    return prefixLength;
}

std::string getInterfaceIPv4Addr(const std::string& ifName) {
    auto res = ioctlByIfName(ifName, SIOCGIFADDR);

    struct in_addr addr = {};
    if (isOk(res.status())) {
        addr.s_addr = ((struct sockaddr_in*) &res.value().ifr_addr)->sin_addr.s_addr;
    }

    return std::string(inet_ntoa(addr));
}

std::vector<std::string> getInterfaceFlags(const std::string& ifName) {
    auto res = ioctlByIfName(ifName, SIOCGIFFLAGS);

    unsigned flags = 0;
    if (isOk(res.status())) {
        flags = res.value().ifr_flags;
    }

    std::vector<std::string> ifFlags;
    ifFlags.push_back(flags & IFF_UP ? toStdString(INetd::IF_STATE_UP())
                                     : toStdString(INetd::IF_STATE_DOWN()));

    if (flags & IFF_BROADCAST) ifFlags.push_back(toStdString(INetd::IF_FLAG_BROADCAST()));
    if (flags & IFF_LOOPBACK) ifFlags.push_back(toStdString(INetd::IF_FLAG_LOOPBACK()));
    if (flags & IFF_POINTOPOINT) ifFlags.push_back(toStdString(INetd::IF_FLAG_POINTOPOINT()));
    if (flags & IFF_RUNNING) ifFlags.push_back(toStdString(INetd::IF_FLAG_RUNNING()));
    if (flags & IFF_MULTICAST) ifFlags.push_back(toStdString(INetd::IF_FLAG_MULTICAST()));

    return ifFlags;
}

bool compareListInterface(const std::vector<std::string>& interfaceList) {
    const auto& res = InterfaceController::getIfaceNames();
    EXPECT_TRUE(isOk(res));

    std::vector<std::string> resIfList;
    resIfList.reserve(res.value().size());
    resIfList.insert(end(resIfList), begin(res.value()), end(res.value()));

    return resIfList == interfaceList;
}

int getInterfaceIPv6PrivacyExtensions(const std::string& ifName) {
    std::string path = StringPrintf("/proc/sys/net/ipv6/conf/%s/use_tempaddr", ifName.c_str());
    return readIntFromPath(path);
}

bool getInterfaceEnableIPv6(const std::string& ifName) {
    std::string path = StringPrintf("/proc/sys/net/ipv6/conf/%s/disable_ipv6", ifName.c_str());

    int disableIPv6 = readIntFromPath(path);
    return !disableIPv6;
}

int getInterfaceMtu(const std::string& ifName) {
    std::string path = StringPrintf("/sys/class/net/%s/mtu", ifName.c_str());
    return readIntFromPath(path);
}

void expectInterfaceList(const std::vector<std::string>& interfaceList) {
    EXPECT_TRUE(compareListInterface(interfaceList));
}

void expectCurrentInterfaceConfigurationEquals(const std::string& ifName,
                                               const InterfaceConfigurationParcel& interfaceCfg) {
    EXPECT_EQ(getInterfaceIPv4Addr(ifName), interfaceCfg.ipv4Addr);
    EXPECT_EQ(getInterfaceIPv4Prefix(ifName), interfaceCfg.prefixLength);
    EXPECT_EQ(getInterfaceHwAddr(ifName), interfaceCfg.hwAddr);
    EXPECT_EQ(getInterfaceFlags(ifName), interfaceCfg.flags);
}

void expectCurrentInterfaceConfigurationAlmostEqual(const InterfaceConfigurationParcel& setCfg) {
    EXPECT_EQ(getInterfaceIPv4Addr(setCfg.ifName), setCfg.ipv4Addr);
    EXPECT_EQ(getInterfaceIPv4Prefix(setCfg.ifName), setCfg.prefixLength);

    const auto& ifFlags = getInterfaceFlags(setCfg.ifName);
    for (const auto& flag : setCfg.flags) {
        EXPECT_TRUE(std::find(ifFlags.begin(), ifFlags.end(), flag) != ifFlags.end());
    }
}

void expectInterfaceIPv6PrivacyExtensions(const std::string& ifName, bool enable) {
    int v6PrivacyExtensions = getInterfaceIPv6PrivacyExtensions(ifName);
    EXPECT_EQ(v6PrivacyExtensions, enable ? 2 : 0);
}

void expectInterfaceNoAddr(const std::string& ifName) {
    // noAddr
    EXPECT_EQ(getInterfaceIPv4Addr(ifName), "0.0.0.0");
    // noPrefix
    EXPECT_EQ(getInterfaceIPv4Prefix(ifName), 0);
}

void expectInterfaceEnableIPv6(const std::string& ifName, bool enable) {
    int enableIPv6 = getInterfaceEnableIPv6(ifName);
    EXPECT_EQ(enableIPv6, enable);
}

void expectInterfaceMtu(const std::string& ifName, const int mtu) {
    int mtuSize = getInterfaceMtu(ifName);
    EXPECT_EQ(mtu, mtuSize);
}

InterfaceConfigurationParcel makeInterfaceCfgParcel(const std::string& ifName,
                                                    const std::string& addr, int prefixLength,
                                                    const std::vector<std::string>& flags) {
    InterfaceConfigurationParcel cfg;
    cfg.ifName = ifName;
    cfg.hwAddr = "";
    cfg.ipv4Addr = addr;
    cfg.prefixLength = prefixLength;
    cfg.flags = flags;
    return cfg;
}

void expectTunFlags(const InterfaceConfigurationParcel& interfaceCfg) {
    std::vector<std::string> expectedFlags = {"up", "point-to-point", "running", "multicast"};
    std::vector<std::string> unexpectedFlags = {"down", "broadcast"};

    for (const auto& flag : expectedFlags) {
        EXPECT_TRUE(std::find(interfaceCfg.flags.begin(), interfaceCfg.flags.end(), flag) !=
                    interfaceCfg.flags.end());
    }

    for (const auto& flag : unexpectedFlags) {
        EXPECT_TRUE(std::find(interfaceCfg.flags.begin(), interfaceCfg.flags.end(), flag) ==
                    interfaceCfg.flags.end());
    }
}

}  // namespace

TEST_F(BinderTest, InterfaceList) {
    std::vector<std::string> interfaceListResult;

    binder::Status status = mNetd->interfaceGetList(&interfaceListResult);
    EXPECT_TRUE(status.isOk()) << status.exceptionMessage();
    expectInterfaceList(interfaceListResult);
}

TEST_F(BinderTest, InterfaceGetCfg) {
    InterfaceConfigurationParcel interfaceCfgResult;

    // Add test physical network
    EXPECT_TRUE(mNetd->networkCreatePhysical(TEST_NETID1, INetd::PERMISSION_NONE).isOk());
    EXPECT_TRUE(mNetd->networkAddInterface(TEST_NETID1, sTun.name()).isOk());

    binder::Status status = mNetd->interfaceGetCfg(sTun.name(), &interfaceCfgResult);
    EXPECT_TRUE(status.isOk()) << status.exceptionMessage();
    expectCurrentInterfaceConfigurationEquals(sTun.name(), interfaceCfgResult);
    expectTunFlags(interfaceCfgResult);

    // Remove test physical network
    EXPECT_TRUE(mNetd->networkDestroy(TEST_NETID1).isOk());
}

TEST_F(BinderTest, InterfaceSetCfg) {
    const std::string testAddr = "192.0.2.3";
    const int testPrefixLength = 24;
    std::vector<std::string> upFlags = {"up"};
    std::vector<std::string> downFlags = {"down"};

    // Add test physical network
    EXPECT_TRUE(mNetd->networkCreatePhysical(TEST_NETID1, INetd::PERMISSION_NONE).isOk());
    EXPECT_TRUE(mNetd->networkAddInterface(TEST_NETID1, sTun.name()).isOk());

    // Set tun interface down.
    auto interfaceCfg = makeInterfaceCfgParcel(sTun.name(), testAddr, testPrefixLength, downFlags);
    binder::Status status = mNetd->interfaceSetCfg(interfaceCfg);
    EXPECT_TRUE(status.isOk()) << status.exceptionMessage();
    expectCurrentInterfaceConfigurationAlmostEqual(interfaceCfg);

    // Set tun interface up again.
    interfaceCfg = makeInterfaceCfgParcel(sTun.name(), testAddr, testPrefixLength, upFlags);
    status = mNetd->interfaceSetCfg(interfaceCfg);
    EXPECT_TRUE(status.isOk()) << status.exceptionMessage();
    status = mNetd->interfaceClearAddrs(sTun.name());
    EXPECT_TRUE(status.isOk()) << status.exceptionMessage();

    // Remove test physical network
    EXPECT_TRUE(mNetd->networkDestroy(TEST_NETID1).isOk());
}

TEST_F(BinderTest, InterfaceSetIPv6PrivacyExtensions) {
    // enable
    binder::Status status = mNetd->interfaceSetIPv6PrivacyExtensions(sTun.name(), true);
    EXPECT_TRUE(status.isOk()) << status.exceptionMessage();
    expectInterfaceIPv6PrivacyExtensions(sTun.name(), true);

    // disable
    status = mNetd->interfaceSetIPv6PrivacyExtensions(sTun.name(), false);
    EXPECT_TRUE(status.isOk()) << status.exceptionMessage();
    expectInterfaceIPv6PrivacyExtensions(sTun.name(), false);
}

TEST_F(BinderTest, InterfaceClearAddr) {
    const std::string testAddr = "192.0.2.3";
    const int testPrefixLength = 24;
    std::vector<std::string> noFlags{};

    // Add test physical network
    EXPECT_TRUE(mNetd->networkCreatePhysical(TEST_NETID1, INetd::PERMISSION_NONE).isOk());
    EXPECT_TRUE(mNetd->networkAddInterface(TEST_NETID1, sTun.name()).isOk());

    auto interfaceCfg = makeInterfaceCfgParcel(sTun.name(), testAddr, testPrefixLength, noFlags);
    binder::Status status = mNetd->interfaceSetCfg(interfaceCfg);
    EXPECT_TRUE(status.isOk()) << status.exceptionMessage();
    expectCurrentInterfaceConfigurationAlmostEqual(interfaceCfg);

    status = mNetd->interfaceClearAddrs(sTun.name());
    EXPECT_TRUE(status.isOk()) << status.exceptionMessage();
    expectInterfaceNoAddr(sTun.name());

    // Remove test physical network
    EXPECT_TRUE(mNetd->networkDestroy(TEST_NETID1).isOk());
}

TEST_F(BinderTest, InterfaceSetEnableIPv6) {
    // Add test physical network
    EXPECT_TRUE(mNetd->networkCreatePhysical(TEST_NETID1, INetd::PERMISSION_NONE).isOk());
    EXPECT_TRUE(mNetd->networkAddInterface(TEST_NETID1, sTun.name()).isOk());

    // disable
    binder::Status status = mNetd->interfaceSetEnableIPv6(sTun.name(), false);
    EXPECT_TRUE(status.isOk()) << status.exceptionMessage();
    expectInterfaceEnableIPv6(sTun.name(), false);

    // enable
    status = mNetd->interfaceSetEnableIPv6(sTun.name(), true);
    EXPECT_TRUE(status.isOk()) << status.exceptionMessage();
    expectInterfaceEnableIPv6(sTun.name(), true);

    // Remove test physical network
    EXPECT_TRUE(mNetd->networkDestroy(TEST_NETID1).isOk());
}

TEST_F(BinderTest, InterfaceSetMtu) {
    const int testMtu = 1200;

    // Add test physical network
    EXPECT_TRUE(mNetd->networkCreatePhysical(TEST_NETID1, INetd::PERMISSION_NONE).isOk());
    EXPECT_TRUE(mNetd->networkAddInterface(TEST_NETID1, sTun.name()).isOk());

    binder::Status status = mNetd->interfaceSetMtu(sTun.name(), testMtu);
    EXPECT_TRUE(status.isOk()) << status.exceptionMessage();
    expectInterfaceMtu(sTun.name(), testMtu);

    // Remove test physical network
    EXPECT_TRUE(mNetd->networkDestroy(TEST_NETID1).isOk());
}

namespace {

constexpr const char TETHER_FORWARD[] = "tetherctrl_FORWARD";
constexpr const char TETHER_NAT_POSTROUTING[] = "tetherctrl_nat_POSTROUTING";
constexpr const char TETHER_RAW_PREROUTING[] = "tetherctrl_raw_PREROUTING";
constexpr const char TETHER_COUNTERS_CHAIN[] = "tetherctrl_counters";

int iptablesCountRules(const char* binary, const char* table, const char* chainName) {
    return listIptablesRuleByTable(binary, table, chainName).size();
}

bool iptablesChainMatch(const char* binary, const char* table, const char* chainName,
                        const std::vector<std::string>& targetVec) {
    std::vector<std::string> rules = listIptablesRuleByTable(binary, table, chainName);
    if (targetVec.size() != rules.size() - 2) {
        return false;
    }

    /*
     * Check that the rules match. Note that this function matches substrings, not entire rules,
     * because otherwise rules where "pkts" or "bytes" are nonzero would not match.
     * Skip first two lines since rules start from third line.
     * Chain chainName (x references)
     * pkts bytes target     prot opt in     out     source               destination
     * ...
     */
    int rIndex = 2;
    for (const auto& target : targetVec) {
        if (rules[rIndex].find(target) == std::string::npos) {
            return false;
        }
        rIndex++;
    }
    return true;
}

void expectNatEnable(const std::string& intIf, const std::string& extIf) {
    std::vector<std::string> postroutingV4Match = {"MASQUERADE"};
    std::vector<std::string> preroutingV4Match = {"CT helper ftp", "CT helper pptp"};
    std::vector<std::string> forwardV4Match = {
            "bw_global_alert", "state RELATED", "state INVALID",
            StringPrintf("tetherctrl_counters  all  --  %s %s", intIf.c_str(), extIf.c_str()),
            "DROP"};

    // V4
    EXPECT_TRUE(iptablesChainMatch(IPTABLES_PATH, NAT_TABLE, TETHER_NAT_POSTROUTING,
                                   postroutingV4Match));
    EXPECT_TRUE(
            iptablesChainMatch(IPTABLES_PATH, RAW_TABLE, TETHER_RAW_PREROUTING, preroutingV4Match));
    EXPECT_TRUE(iptablesChainMatch(IPTABLES_PATH, FILTER_TABLE, TETHER_FORWARD, forwardV4Match));

    std::vector<std::string> forwardV6Match = {"bw_global_alert", "tetherctrl_counters"};
    std::vector<std::string> preroutingV6Match = {"rpfilter invert"};

    // V6
    EXPECT_TRUE(iptablesChainMatch(IP6TABLES_PATH, FILTER_TABLE, TETHER_FORWARD, forwardV6Match));
    EXPECT_TRUE(iptablesChainMatch(IP6TABLES_PATH, RAW_TABLE, TETHER_RAW_PREROUTING,
                                   preroutingV6Match));

    for (const auto& binary : {IPTABLES_PATH, IP6TABLES_PATH}) {
        EXPECT_TRUE(iptablesTargetsExists(binary, 2, FILTER_TABLE, TETHER_COUNTERS_CHAIN, intIf,
                                          extIf));
    }
}

void expectNatDisable() {
    // It is the default DROP rule with tethering disable.
    // Chain tetherctrl_FORWARD (1 references)
    // pkts bytes target     prot opt in     out     source               destination
    //    0     0 DROP       all  --  *      *       0.0.0.0/0            0.0.0.0/0
    std::vector<std::string> forwardV4Match = {"DROP"};
    EXPECT_TRUE(iptablesChainMatch(IPTABLES_PATH, FILTER_TABLE, TETHER_FORWARD, forwardV4Match));

    // We expect that these chains should be empty.
    EXPECT_EQ(2, iptablesCountRules(IPTABLES_PATH, NAT_TABLE, TETHER_NAT_POSTROUTING));
    EXPECT_EQ(2, iptablesCountRules(IPTABLES_PATH, RAW_TABLE, TETHER_RAW_PREROUTING));

    EXPECT_EQ(2, iptablesCountRules(IP6TABLES_PATH, FILTER_TABLE, TETHER_FORWARD));
    EXPECT_EQ(2, iptablesCountRules(IP6TABLES_PATH, RAW_TABLE, TETHER_RAW_PREROUTING));

    // Netd won't clear tether quota rule, we don't care rule in tetherctrl_counters.
}

}  // namespace

TEST_F(BinderTest, TetherForwardAddRemove) {
    binder::Status status = mNetd->tetherAddForward(sTun.name(), sTun2.name());
    EXPECT_TRUE(status.isOk()) << status.exceptionMessage();
    expectNatEnable(sTun.name(), sTun2.name());

    status = mNetd->tetherRemoveForward(sTun.name(), sTun2.name());
    EXPECT_TRUE(status.isOk()) << status.exceptionMessage();
    expectNatDisable();
}

namespace {

using TripleInt = std::array<int, 3>;

TripleInt readProcFileToTripleInt(const std::string& path) {
    std::string valueString;
    int min, def, max;
    EXPECT_TRUE(ReadFileToString(path, &valueString));
    EXPECT_EQ(3, sscanf(valueString.c_str(), "%d %d %d", &min, &def, &max));
    return {min, def, max};
}

void updateAndCheckTcpBuffer(sp<INetd>& netd, TripleInt& rmemValues, TripleInt& wmemValues) {
    std::string testRmemValues =
            StringPrintf("%u %u %u", rmemValues[0], rmemValues[1], rmemValues[2]);
    std::string testWmemValues =
            StringPrintf("%u %u %u", wmemValues[0], wmemValues[1], wmemValues[2]);
    EXPECT_TRUE(netd->setTcpRWmemorySize(testRmemValues, testWmemValues).isOk());

    TripleInt newRmemValues = readProcFileToTripleInt(TCP_RMEM_PROC_FILE);
    TripleInt newWmemValues = readProcFileToTripleInt(TCP_WMEM_PROC_FILE);

    for (int i = 0; i < 3; i++) {
        SCOPED_TRACE(StringPrintf("tcp_mem value %d should be equal", i));
        EXPECT_EQ(rmemValues[i], newRmemValues[i]);
        EXPECT_EQ(wmemValues[i], newWmemValues[i]);
    }
}

}  // namespace

TEST_F(BinderTest, TcpBufferSet) {
    TripleInt rmemValue = readProcFileToTripleInt(TCP_RMEM_PROC_FILE);
    TripleInt testRmemValue{rmemValue[0] + 42, rmemValue[1] + 42, rmemValue[2] + 42};
    TripleInt wmemValue = readProcFileToTripleInt(TCP_WMEM_PROC_FILE);
    TripleInt testWmemValue{wmemValue[0] + 42, wmemValue[1] + 42, wmemValue[2] + 42};

    updateAndCheckTcpBuffer(mNetd, testRmemValue, testWmemValue);
    updateAndCheckTcpBuffer(mNetd, rmemValue, wmemValue);
}

namespace {

void checkUidsExist(std::vector<int32_t>& uids, bool exist) {
    android::bpf::BpfMap<uint32_t, uint8_t> uidPermissionMap(
            android::bpf::mapRetrieve(UID_PERMISSION_MAP_PATH, 0));
    for (int32_t uid : uids) {
        android::netdutils::StatusOr<uint8_t> permission = uidPermissionMap.readValue(uid);
        if (exist) {
            EXPECT_TRUE(isOk(permission));
            EXPECT_EQ(ALLOW_SOCK_CREATE, permission.value());
        } else {
            EXPECT_FALSE(isOk(permission));
            EXPECT_EQ(ENOENT, permission.status().code());
        }
    }
}

}  // namespace

TEST_F(BinderTest, TestInternetPermission) {
    SKIP_IF_BPF_NOT_SUPPORTED;

    std::vector<int32_t> appUids = {TEST_UID1, TEST_UID2};

    mNetd->trafficSetNetPermForUids(INetd::PERMISSION_INTERNET, appUids);
    checkUidsExist(appUids, true);
    mNetd->trafficSetNetPermForUids(INetd::NO_PERMISSIONS, appUids);
    checkUidsExist(appUids, false);
}

TEST_F(BinderTest, UnsolEvents) {
    auto testUnsolService = android::net::TestUnsolService::start();
    std::string oldTunName = sTun.name();
    std::string newTunName = "unsolTest";
    testUnsolService->tarVec.push_back(oldTunName);
    testUnsolService->tarVec.push_back(newTunName);
    auto& cv = testUnsolService->getCv();
    auto& cvMutex = testUnsolService->getCvMutex();
    binder::Status status = mNetd->registerUnsolicitedEventListener(
            android::interface_cast<android::net::INetdUnsolicitedEventListener>(testUnsolService));
    EXPECT_TRUE(status.isOk()) << status.exceptionMessage();

    // TODO: Add test for below events
    //       StrictCleartextDetected / InterfaceDnsServersAdded
    //       InterfaceClassActivity / QuotaLimitReached / InterfaceAddressRemoved

    {
        std::unique_lock lock(cvMutex);

        // Re-init test Tun, and we expect that we will get some unsol events.
        // Use the test Tun device name to verify if we receive its unsol events.
        sTun.destroy();
        // Use predefined name
        sTun.init(newTunName);

        EXPECT_EQ(std::cv_status::no_timeout, cv.wait_for(lock, std::chrono::seconds(2)));
    }

    // bit mask 1101101000
    // Test only covers below events currently
    const uint32_t kExpectedEvents = InterfaceAddressUpdated | InterfaceAdded | InterfaceRemoved |
                                     InterfaceLinkStatusChanged | RouteChanged;
    EXPECT_EQ(kExpectedEvents, testUnsolService->getReceived());
}<|MERGE_RESOLUTION|>--- conflicted
+++ resolved
@@ -1334,11 +1334,7 @@
 
     // ... so add a global address.
     const std::string v6 = "2001:db8:1:2:f076:ae99:124e:aa99";
-<<<<<<< HEAD
-    EXPECT_EQ(0, ifc_add_address(sTun.name().c_str(), v6.c_str(), 64));
-=======
     EXPECT_EQ(0, sTun.addAddress(v6.c_str(), 64));
->>>>>>> a219651a
 
     // Now expect clatd to start successfully.
     status = mNetd->clatdStart(sTun.name(), nat64Prefix, &clatAddress);
