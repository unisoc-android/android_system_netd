/*
 * Copyright (C) 2008 The Android Open Source Project
 *
 * Licensed under the Apache License, Version 2.0 (the "License");
 * you may not use this file except in compliance with the License.
 * You may obtain a copy of the License at
 *
 *      http://www.apache.org/licenses/LICENSE-2.0
 *
 * Unless required by applicable law or agreed to in writing, software
 * distributed under the License is distributed on an "AS IS" BASIS,
 * WITHOUT WARRANTIES OR CONDITIONS OF ANY KIND, either express or implied.
 * See the License for the specific language governing permissions and
 * limitations under the License.
 */

#include <stdlib.h>
#include <errno.h>
#include <fcntl.h>
#include <string.h>

#include <sys/socket.h>
#include <sys/stat.h>
#include <sys/types.h>
#include <sys/wait.h>

#include <netinet/in.h>
#include <arpa/inet.h>

#define LOG_TAG "TetherController"
#include <cutils/log.h>
#include <cutils/properties.h>

#include "TetherController.h"

TetherController::TetherController() {
    mInterfaces = new InterfaceCollection();
    mDnsForwarders = new NetAddressCollection();
    mDaemonFd = -1;
    mDaemonPid = 0;
}

TetherController::~TetherController() {
    InterfaceCollection::iterator it;

    for (it = mInterfaces->begin(); it != mInterfaces->end(); ++it) {
        free(*it);
    }
    mInterfaces->clear();

    mDnsForwarders->clear();
}

int TetherController::setIpFwdEnabled(bool enable) {

    ALOGD("Setting IP forward enable = %d", enable);

    // In BP tools mode, do not disable IP forwarding
    char bootmode[PROPERTY_VALUE_MAX] = {0};
    property_get("ro.bootmode", bootmode, "unknown");
    if ((enable == false) && (0 == strcmp("bp-tools", bootmode))) {
        return 0;
    }

    int fd = open("/proc/sys/net/ipv4/ip_forward", O_WRONLY);
    if (fd < 0) {
        ALOGE("Failed to open ip_forward (%s)", strerror(errno));
        return -1;
    }

    if (write(fd, (enable ? "1" : "0"), 1) != 1) {
        ALOGE("Failed to write ip_forward (%s)", strerror(errno));
        close(fd);
        return -1;
    }
    close(fd);
    return 0;
}

bool TetherController::getIpFwdEnabled() {
    int fd = open("/proc/sys/net/ipv4/ip_forward", O_RDONLY);

    if (fd < 0) {
        ALOGE("Failed to open ip_forward (%s)", strerror(errno));
        return false;
    }

    char enabled;
    if (read(fd, &enabled, 1) != 1) {
        ALOGE("Failed to read ip_forward (%s)", strerror(errno));
        close(fd);
        return -1;
    }

    close(fd);
    return (enabled  == '1' ? true : false);
}

<<<<<<< HEAD
#define TETHER_START_CONST_ARG		8
=======
#define TETHER_START_CONST_ARG        8
>>>>>>> 124d77eb

int TetherController::startTethering(int num_addrs, struct in_addr* addrs) {
    if (mDaemonPid != 0) {
        ALOGE("Tethering already started");
        errno = EBUSY;
        return -1;
    }

    ALOGD("Starting tethering services");

    pid_t pid;
    int pipefd[2];

    if (pipe(pipefd) < 0) {
        ALOGE("pipe failed (%s)", strerror(errno));
        return -1;
    }

    /*
     * TODO: Create a monitoring thread to handle and restart
     * the daemon if it exits prematurely
     */
    if ((pid = fork()) < 0) {
        ALOGE("fork failed (%s)", strerror(errno));
        close(pipefd[0]);
        close(pipefd[1]);
        return -1;
    }

    if (!pid) {
        close(pipefd[1]);
        if (pipefd[0] != STDIN_FILENO) {
            if (dup2(pipefd[0], STDIN_FILENO) != STDIN_FILENO) {
                ALOGE("dup2 failed (%s)", strerror(errno));
                return -1;
            }
            close(pipefd[0]);
        }

        int num_processed_args = TETHER_START_CONST_ARG + (num_addrs/2) + 1;
        char **args = (char **)malloc(sizeof(char *) * num_processed_args);
        args[num_processed_args - 1] = NULL;
        args[0] = (char *)"/system/bin/dnsmasq";
        args[1] = (char *)"--keep-in-foreground";
        args[2] = (char *)"--no-resolv";
        args[3] = (char *)"--no-poll";
        args[4] = (char *)"--dhcp-authoritative";
        // TODO: pipe through metered status from ConnService
        args[5] = (char *)"--dhcp-option-force=43,ANDROID_METERED";
        args[6] = (char *)"--pid-file";
        args[7] = (char *)"";

        int nextArg = TETHER_START_CONST_ARG;
        for (int addrIndex=0; addrIndex < num_addrs;) {
            char *start = strdup(inet_ntoa(addrs[addrIndex++]));
            char *end = strdup(inet_ntoa(addrs[addrIndex++]));
            asprintf(&(args[nextArg++]),"--dhcp-range=%s,%s,1h", start, end);
        }

        if (execv(args[0], args)) {
            ALOGE("execl failed (%s)", strerror(errno));
        }
        ALOGE("Should never get here!");
        _exit(-1);
    } else {
        close(pipefd[0]);
        mDaemonPid = pid;
        mDaemonFd = pipefd[1];
        applyDnsInterfaces();
        ALOGD("Tethering services running");
    }

    return 0;
}

int TetherController::stopTethering() {

    if (mDaemonPid == 0) {
        ALOGE("Tethering already stopped");
        return 0;
    }

    ALOGD("Stopping tethering services");

    kill(mDaemonPid, SIGTERM);
    waitpid(mDaemonPid, NULL, 0);
    mDaemonPid = 0;
    close(mDaemonFd);
    mDaemonFd = -1;
    ALOGD("Tethering services stopped");
    return 0;
}

bool TetherController::isTetheringStarted() {
    return (mDaemonPid == 0 ? false : true);
}

#define MAX_CMD_SIZE 1024

int TetherController::setDnsForwarders(char **servers, int numServers) {
    int i;
    char daemonCmd[MAX_CMD_SIZE];

    strcpy(daemonCmd, "update_dns");
    int cmdLen = strlen(daemonCmd);

    mDnsForwarders->clear();
    for (i = 0; i < numServers; i++) {
        ALOGD("setDnsForwarders(%d = '%s')", i, servers[i]);

        struct in_addr a;

        if (!inet_aton(servers[i], &a)) {
            ALOGE("Failed to parse DNS server '%s'", servers[i]);
            mDnsForwarders->clear();
            return -1;
        }

        cmdLen += (strlen(servers[i]) + 1);
        if (cmdLen + 1 >= MAX_CMD_SIZE) {
            ALOGD("Too many DNS servers listed");
            break;
        }

        strcat(daemonCmd, ":");
        strcat(daemonCmd, servers[i]);
        mDnsForwarders->push_back(a);
    }

    if (mDaemonFd != -1) {
        ALOGD("Sending update msg to dnsmasq [%s]", daemonCmd);
        if (write(mDaemonFd, daemonCmd, strlen(daemonCmd) +1) < 0) {
            ALOGE("Failed to send update command to dnsmasq (%s)", strerror(errno));
            mDnsForwarders->clear();
            return -1;
        }
    }
    return 0;
}

NetAddressCollection *TetherController::getDnsForwarders() {
    return mDnsForwarders;
}

int TetherController::applyDnsInterfaces() {
    int i;
    char daemonCmd[MAX_CMD_SIZE];

    strcpy(daemonCmd, "update_ifaces");
    int cmdLen = strlen(daemonCmd);
    InterfaceCollection::iterator it;
    bool haveInterfaces = false;

    for (it = mInterfaces->begin(); it != mInterfaces->end(); ++it) {
        cmdLen += (strlen(*it) + 1);
        if (cmdLen + 1 >= MAX_CMD_SIZE) {
            ALOGD("Too many DNS ifaces listed");
            break;
        }

        strcat(daemonCmd, ":");
        strcat(daemonCmd, *it);
        haveInterfaces = true;
    }

    if ((mDaemonFd != -1) && haveInterfaces) {
        ALOGD("Sending update msg to dnsmasq [%s]", daemonCmd);
        if (write(mDaemonFd, daemonCmd, strlen(daemonCmd) +1) < 0) {
            ALOGE("Failed to send update command to dnsmasq (%s)", strerror(errno));
            return -1;
        }
    }
    return 0;
}

int TetherController::tetherInterface(const char *interface) {
    ALOGD("tetherInterface(%s)", interface);
    mInterfaces->push_back(strdup(interface));

    if (applyDnsInterfaces()) {
        InterfaceCollection::iterator it;
        for (it = mInterfaces->begin(); it != mInterfaces->end(); ++it) {
            if (!strcmp(interface, *it)) {
                free(*it);
                mInterfaces->erase(it);
                break;
            }
        }
        return -1;
    } else {
        return 0;
    }
}

int TetherController::untetherInterface(const char *interface) {
    InterfaceCollection::iterator it;

    ALOGD("untetherInterface(%s)", interface);

    for (it = mInterfaces->begin(); it != mInterfaces->end(); ++it) {
        if (!strcmp(interface, *it)) {
            free(*it);
            mInterfaces->erase(it);

            return applyDnsInterfaces();
        }
    }
    errno = ENOENT;
    return -1;
}

InterfaceCollection *TetherController::getTetheredInterfaceList() {
    return mInterfaces;
}<|MERGE_RESOLUTION|>--- conflicted
+++ resolved
@@ -96,11 +96,7 @@
     return (enabled  == '1' ? true : false);
 }
 
-<<<<<<< HEAD
-#define TETHER_START_CONST_ARG		8
-=======
 #define TETHER_START_CONST_ARG        8
->>>>>>> 124d77eb
 
 int TetherController::startTethering(int num_addrs, struct in_addr* addrs) {
     if (mDaemonPid != 0) {
