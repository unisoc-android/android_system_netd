BUILD_NETD := false
ifneq ($(TARGET_SIMULATOR),true)
    BUILD_NETD := true
endif

ifeq ($(BUILD_NETD),true)

LOCAL_PATH:= $(call my-dir)

include $(CLEAR_VARS)

LOCAL_SRC_FILES:=                                      \
                  BandwidthController.cpp              \
                  CommandListener.cpp                  \
                  DnsProxyListener.cpp                 \
                  NatController.cpp                    \
                  NetdCommand.cpp                      \
                  NetlinkHandler.cpp                   \
                  NetlinkManager.cpp                   \
                  PanController.cpp                    \
                  PppController.cpp                    \
                  SoftapController.cpp                 \
<<<<<<< HEAD
                  TetherController.cpp                 \
                  ThrottleController.cpp               \
                  logwrapper.c                         \
                  main.cpp                             \


=======
                  UsbController.cpp                    \
                  ThrottleController.cpp               \
                  ResolverController.cpp
>>>>>>> 80adaddf

LOCAL_MODULE:= netd

LOCAL_C_INCLUDES := $(KERNEL_HEADERS) \
                    $(LOCAL_PATH)/../bluetooth/bluedroid/include \
                    $(LOCAL_PATH)/../bluetooth/bluez-clean-headers \
                    external/openssl/include \
                    external/stlport/stlport \
                    bionic

LOCAL_CFLAGS :=
ifdef WIFI_DRIVER_FW_STA_PATH
LOCAL_CFLAGS += -DWIFI_DRIVER_FW_STA_PATH=\"$(WIFI_DRIVER_FW_STA_PATH)\"
endif
ifdef WIFI_DRIVER_FW_AP_PATH
LOCAL_CFLAGS += -DWIFI_DRIVER_FW_AP_PATH=\"$(WIFI_DRIVER_FW_AP_PATH)\"
endif

LOCAL_SHARED_LIBRARIES := libstlport libsysutils libcutils libnetutils libcrypto

ifeq ($(BOARD_HAVE_BLUETOOTH),true)
  LOCAL_SHARED_LIBRARIES := $(LOCAL_SHARED_LIBRARIES) libbluedroid
  LOCAL_CFLAGS := $(LOCAL_CFLAGS) -DHAVE_BLUETOOTH
endif

include $(BUILD_EXECUTABLE)

include $(CLEAR_VARS)
LOCAL_SRC_FILES:=          \
                  ndc.c \

LOCAL_MODULE:= ndc

LOCAL_C_INCLUDES := $(KERNEL_HEADERS)

LOCAL_CFLAGS := 

LOCAL_SHARED_LIBRARIES := libcutils

include $(BUILD_EXECUTABLE)

endif # ifeq ($(BUILD_NETD,true)<|MERGE_RESOLUTION|>--- conflicted
+++ resolved
@@ -19,19 +19,13 @@
                   NetlinkManager.cpp                   \
                   PanController.cpp                    \
                   PppController.cpp                    \
+                  ResolverController.cpp               \
                   SoftapController.cpp                 \
-<<<<<<< HEAD
                   TetherController.cpp                 \
                   ThrottleController.cpp               \
                   logwrapper.c                         \
                   main.cpp                             \
 
-
-=======
-                  UsbController.cpp                    \
-                  ThrottleController.cpp               \
-                  ResolverController.cpp
->>>>>>> 80adaddf
 
 LOCAL_MODULE:= netd
 
